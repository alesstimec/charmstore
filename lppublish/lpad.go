// Copyright 2014 Canonical Ltd.
// Licensed under the AGPLv3, see LICENCE file for details.

package lppublish

import (
	"bytes"
	"crypto/sha512"
	"encoding/base64"
	"encoding/json"
	"fmt"
	"io"
	"io/ioutil"
	"net/http"
	"os"
	"os/exec"
	"path/filepath"
	"strings"
	"sync"
	"time"

	"github.com/juju/errgo"
	"github.com/juju/loggo"
	"gopkg.in/juju/charm.v3"
	"launchpad.net/lpad"

	"github.com/juju/charmstore/params"
)

// BzrDigestKey is the extra-info key used to store the Bazaar digest
// of an entity ingested from Launchpad.
const BzrDigestKey = "bzr-digest"

var logger = loggo.GetLogger("charmload")
var failsLogger = loggo.GetLogger("charmload_v4.loadfails")

type PublishBranchError struct {
	URL string
	Err error
}

type PublishBranchErrors []PublishBranchError

func (errs PublishBranchErrors) Error() string {
	return fmt.Sprintf("%d branch(es) failed to be published", len(errs))
}

type Params struct {
	// LaunchpadServer specifies the Launchpad base API URL, such
	// as lpad.Production or lpad.Staging.
	LaunchpadServer lpad.APIBase

	// StoreURL holds the base charm store API URL.
	StoreURL string

	// StoreUser holds the user to authenticate as.
	StoreUser string

	// StoreUser holds the authentication password.
	StorePassword string

	// Limit holds the number of charm/bundles to upload.
	// A zero value means that all the entities are processed.
	Limit int

	// NumPublishers holds the number of publishers that
	// can be run in parallel.
	NumPublishers int
}

type charmLoader Params

// PublishCharmsDistro publishes all branch tips found in
// the /charms distribution in Launchpad onto the
// charm store specified in the given parameter value.
func PublishCharmsDistro(p Params) error {
	cl := (*charmLoader)(&p)
	return cl.run()
}

func (cl *charmLoader) moveBundleTipsToEndOfList(tips []lpad.BranchTip) []lpad.BranchTip {
	// TODO (urosj) improve/add control of memory usage
	bundleTips := make([]lpad.BranchTip, 0, len(tips))
	var bundleTipsLast []lpad.BranchTip
	for _, tip := range tips {
		if strings.HasSuffix(tip.UniqueName, "/bundle") {
			bundleTipsLast = append(bundleTipsLast, tip)
			continue
		}
		bundleTips = append(bundleTips, tip)
	}
	bundleTips = append(bundleTips, bundleTipsLast...)
	return bundleTips
}

// run logs in anonymously to Launchpad using the Juju Consumer name,
// gets all the branch tips in the charms Distro and publishes each
// branch tip whose name ends in /trunk.
func (cl *charmLoader) run() error {
	oauth := &lpad.OAuth{Anonymous: true, Consumer: "juju"}
	root, err := lpad.Login(cl.LaunchpadServer, oauth)
	if err != nil {
		return errgo.Notef(err, "cannot log in to launchpad")
	}

	charmsDistro, err := root.Distro("charms")
	if err != nil {
		return errgo.Notef(err, "cannot get charms distro")
	}
	tips, err := charmsDistro.BranchTips(time.Time{})
	if err != nil {
		return errgo.Notef(err, "cannot get branch tips")
	}
	tips = cl.moveBundleTipsToEndOfList(tips)
	logger.Infof("starting ingestion with %d publisher(s)", cl.NumPublishers)

	// Start retrieving branches to be processed.
	results := make(chan entityResult)
	go func() {
		defer close(results)
		cl.processTips(tips, results)
	}()

	// Start goroutines to publish charm and bundles.
	var wg sync.WaitGroup
	wg.Add(cl.NumPublishers)
	errs := make(chan error)
	for i := 0; i < cl.NumPublishers; i++ {
		go func() {
			cl.publisher(results, errs)
			wg.Done()
		}()
	}
	go func() {
		wg.Wait()
		close(errs)
	}()

	// Wait until the errs channel is closed, and exit immediately if a
	// params.ErrUnauthorized error is encountered.
	for err := range errs {
		if errgo.Cause(err) == params.ErrUnauthorized {
			return errgo.NoteMask(err, "fatal error", errgo.Is(params.ErrUnauthorized))
		}
		logger.Errorf(err.Error())
	}
	return nil
}

// entityResult is the result of processing a charm or bundle branch tip.
type entityResult struct {
	tip       lpad.BranchTip
	branchURL string
	charmURL  *charm.Reference
}

// processTips loops over the given branch tips, and sends an entityResult for
// each valid entity on the results channel.
// It proceeds until all the tips have been processed or the user defined
// limit is reached.
func (cl *charmLoader) processTips(tips []lpad.BranchTip, results chan<- entityResult) {
	counter := 0
	for _, tip := range tips {
		if !strings.HasSuffix(tip.UniqueName, "/trunk") && !strings.HasSuffix(tip.UniqueName, "/bundle") {
			continue
		}
		logger.Tracef("getting uniqueNameURLs for %v", tip.UniqueName)
		branchURL, charmURL, err := uniqueNameURLs(tip.UniqueName)
		if err != nil {
			logger.Warningf("could not get uniqueNameURLs for %v: %v", tip.UniqueName, err)
			continue
		}
		if tip.Revision == "" {
			logger.Errorf("skipping branch %v with no revisions", tip.UniqueName)
			continue
		}
		counter++
		logger.Infof("#%d: found %v with revision %v", counter, tip.UniqueName, tip.Revision)
		results <- entityResult{
			tip:       tip,
			branchURL: branchURL,
			charmURL:  charmURL,
		}
		// If cl.Limit is 0, the check below never succeeds.
		if counter == cl.Limit {
			break
		}
	}
}

// publisher reads the entity results from the given channel and publishes
// the corresponding URLs to the charm store. Errors encountered in the process
// are sent to the given errs channel.
func (cl *charmLoader) publisher(results <-chan entityResult, errs chan<- error) {
	logger.Debugf("starting publisher")
	for result := range results {
		logger.Debugf("start publishing URLs for %s", result.charmURL)
		urls := []*charm.Reference{result.charmURL}
		urls = appendPromulgatedCharmURLs(
			result.tip.OfficialSeries,
			result.charmURL.Schema,
			result.charmURL.Name,
			urls,
		)
		err := cl.publishBazaarBranch(urls, result.branchURL, result.tip.Revision)
		if err != nil {
			failsLogger.Errorf("cannot publish branch %v to charm store: %v", result.branchURL, err)
			errs <- errgo.NoteMask(err, "cannot publish branch "+result.branchURL, errgo.Is(params.ErrUnauthorized))
		}
		logger.Debugf("done publishing URLs for %s", result.charmURL)
	}
	logger.Debugf("quitting publisher")
}

// appendPromulgatedCharmURLs adds urls from officialSeries to
// the URLs slice for the given schema and name.
// Promulgated charms have OfficialSeries in launchpad.
func appendPromulgatedCharmURLs(officialSeries []string, schema, name string, urls []*charm.Reference) []*charm.Reference {
	for _, series := range officialSeries {
		nextCharmURL := &charm.Reference{
			Schema:   schema,
			Name:     name,
			Revision: -1,
			Series:   series,
		}
		urls = append(urls, nextCharmURL)
		logger.Debugf("added URL %v to URLs list for %v", nextCharmURL, urls[0])
	}
	return urls
}

// uniqueNameURLs returns the branch URL and the charm URL for the
// provided Launchpad branch unique name. The unique name must be
// in the form:
//
//     ~<user>/charms/<series>/<charm name>/trunk
//
// For testing purposes, if name has a prefix preceding a string in
// this format, the prefix is stripped out for computing the charm
// URL, and the unique name is returned unchanged as the branch URL.
func uniqueNameURLs(name string) (branchURL string, charmURL *charm.Reference, err error) {
	u := strings.Split(name, "/")
	if len(u) > 5 {
		u = u[len(u)-5:]
		branchURL = name
	} else {
		branchURL = "lp:" + name
	}
	if notSupportedBranchName(u) {
		return "", nil, fmt.Errorf("unsupported branch name: %s", name)
	}
	charmURL, err = charm.ParseReference(fmt.Sprintf("cs:%s/%s/%s", u[0], u[2], u[3]))
	if err != nil {
		return "", nil, errgo.Mask(err)
	}
	return branchURL, charmURL, nil
}

<<<<<<< HEAD
func notSupportedBranchName(u []string) bool {
	if len(u) < 5 || u[1] != "charms" || (u[4] != "trunk" && u[4] != "bundle") || len(u[0]) == 0 || u[0][0] != '~' {
		return true
	}
	return false
}

const bzrDigestKey = "bzr-digest"

=======
>>>>>>> 27bc0808
func (cl *charmLoader) publishBazaarBranch(urls []*charm.Reference, branchURL string, digest string) error {
	// Check whether the entity is already present in the charm store.
	urls = cl.excludeExistingEntities(urls, digest)
	if len(urls) == 0 {
		logger.Debugf("nothing to do for %s", branchURL)
		return nil
	}

	// Retrieve the branch with a lightweight checkout, so that it
	// builds a working tree as cheaply as possible. History
	// doesn't matter here.
	tempDir, err := ioutil.TempDir("", "publish-branch-")
	if err != nil {
		return errgo.Notef(err, "cannot make temp dir")
	}
	defer os.RemoveAll(tempDir)
	branchDir := filepath.Join(tempDir, "branch")
	logger.Debugf("running bzr checkout ... %v", branchURL)
	output, err := exec.Command("bzr", "checkout", "--lightweight", branchURL, branchDir).CombinedOutput()
	if err != nil {
		return outputErr(output, err)
	}

	// Retrieve the Bazaar digest of the branch.
	tipDigest, err := bzrRevisionId(branchDir)
	if err != nil {
		return errgo.Notef(err, "cannot get revision id")
	}
	if tipDigest != digest {
		digest = tipDigest
		logger.Warningf("tipDigest %v != digest %v", digest, tipDigest)
	}
	var archiveDir archiverTo
	if urls[0].Series == "bundles" {
		// charmstore expects series named bundle instead of bundles
		for _, url := range urls {
			url.Series = "bundle"
		}
		archiveDir, err = charm.ReadBundleDir(branchDir)
		if err != nil {
			return errgo.Notef(err, "cannot read bundle dir")
		}
	} else {
		// Instantiate the entity from the branch directory.
		archiveDir, err = charm.ReadCharmDir(branchDir)
		if err != nil {
			return errgo.Notef(err, "cannot read charm dir")
		}
	}
	// Archive the entity in a temporary directory, and calculate its SHA384
	// hash and archive size.
	tempFile, hash, archiveSize, err := cl.archiveDir(archiveDir, tempDir)
	if err != nil {
		return errgo.Notef(err, "cannot make archive")
	}
	defer tempFile.Close()

	// Publish the entity to the corresponding URLs in the charm store.
	for _, id := range urls {
		if _, err := tempFile.Seek(0, 0); err != nil {
			return errgo.Notef(err, "cannot seek")
		}
		finalId, err := cl.postArchive(tempFile, id, archiveSize, hash)
		if err != nil {
			return errgo.NoteMask(err, "cannot post archive", errgo.Is(params.ErrUnauthorized))
		}
		logger.Infof("posted %s", finalId)

		// Set the Bazaar digest as extra-info for the entity.
		path := finalId.Path() + "/meta/extra-info/" + BzrDigestKey
		if err := cl.charmStorePut(path, tipDigest); err != nil {
			return errgo.Notef(err, "cannot add digest extra info")
		}
		logger.Infof("bzr digest for %s set to %s", finalId, tipDigest)
	}
	return nil
}

// excludeExistingEntities filters the given URLs slice to only include
// entities that are not already present in the charm store.
func (cl *charmLoader) excludeExistingEntities(urls []*charm.Reference, digest string) []*charm.Reference {
	missing := make([]*charm.Reference, 0, len(urls))
	for _, id := range urls {
		var resp string
		path := id.Path() + "/meta/extra-info/" + BzrDigestKey
		err := cl.charmStoreGet(path, &resp)
		if err == nil && resp == digest {
			logger.Infof("skipping %v: entity already present in the charm store with digest %v", id, digest)
			continue
		}
		if err != nil && errgo.Cause(err) != params.ErrNotFound {
			logger.Warningf("problem retrieving extra info for %v: %v", id, err)
		}
		missing = append(missing, id)
	}
	return missing
}

type archiverTo interface {
	ArchiveTo(io.Writer) error
}

// archiveDir archives the archiver to a temporary file
// inside tempDir and returns the file, its hash and size.
func (cl *charmLoader) archiveDir(archiver archiverTo, tempDir string) (archiveFile *os.File, hash string, size int64, err error) {
	f, err := os.Create(filepath.Join(tempDir, "archive.zip"))
	if err != nil {
		return nil, "", 0, errgo.Notef(err, "cannot create temp file")
	}
	logger.Debugf("writing charm to temporary file %s", f.Name())
	if err != nil {
		return nil, "", 0, errgo.Notef(err, "cannot make temp file")
	}
	defer func() {
		if err != nil {
			f.Close()
		}
	}()
	sha384 := sha512.New384()
	err = archiver.ArchiveTo(io.MultiWriter(f, sha384))
	if err != nil {
		return nil, "", 0, errgo.Notef(err, "cannot archive charm")
	}
	fileInfo, err := f.Stat()
	if err != nil {
		return nil, "", 0, errgo.Notef(err, "cannot stat temporary file")
	}
	hash = fmt.Sprintf("%x", sha384.Sum(nil))
	return f, hash, fileInfo.Size(), nil
}

func (cl *charmLoader) postArchive(r io.Reader, id *charm.Reference, size int64, hash string) (*charm.Reference, error) {
	url := cl.StoreURL + id.Path() + "/archive?hash=" + hash
	logger.Infof("sending POST request to %v", url)
	// Note that http.Request.Do closes the body if implements
	// io.Closer. This is unwarranted familiarity and we don't want
	// it, so wrap the reader to prevent it happening.
	req, err := http.NewRequest("POST", url, ioutil.NopCloser(r))
	if err != nil {
		return nil, errgo.Notef(err, "cannot make HTTP POST request")
	}
	req.Header.Set("Content-Type", "application/zip")
	req.ContentLength = size

	var resp params.ArchivePostResponse
	err = cl.doCharmStoreRequest(req, &resp)
	if err != nil {
		return nil, errgo.Mask(err, errgo.Is(params.ErrUnauthorized))
	}
	return resp.Id, nil
}

// charmStorePut makes a GET request to the given URL path in
// the charm store and parses the result as JSON into the given
// resp value, which should be a pointer to the expected data.
func (cl *charmLoader) charmStoreGet(path string, resp interface{}) error {
	url := cl.StoreURL + path
	logger.Infof("sending GET request to %v", url)
	req, err := http.NewRequest("GET", url, nil)
	if err != nil {
		return errgo.Notef(err, "cannot make HTTP GET request")
	}

	if err := cl.doCharmStoreRequest(req, resp); err != nil {
		return errgo.Mask(err, errgo.Is(params.ErrNotFound))
	}
	return nil
}

// charmStorePut makes a PUT request to the given URL path in
// the charm store with the given body.
func (cl *charmLoader) charmStorePut(path string, body interface{}) error {
	content, err := json.Marshal(body)
	if err != nil {
		return errgo.Notef(err, "cannot marshal body")
	}

	url := cl.StoreURL + path
	logger.Infof("sending PUT request to %v", url)
	req, err := http.NewRequest("PUT", url, bytes.NewReader(content))
	if err != nil {
		return errgo.Notef(err, "cannot make HTTP PUT request")
	}
	req.Header.Set("Content-Type", "application/json")

	if err := cl.doCharmStoreRequest(req, nil); err != nil {
		return errgo.Mask(err, errgo.Is(params.ErrUnauthorized))
	}
	return nil
}

// doCharmStoreRequest adds appropriate headers to the given HTTP request,
// sends it to the charm store acting as the given user and parses the result
// as JSON into the given result value, which should be a pointer to the
// expected data, but may be nil if no result is expected.
// TODO(rog) factor this into a general charm store client package.
func (cl *charmLoader) doCharmStoreRequest(req *http.Request, result interface{}) error {
	if req.Method == "POST" || req.Method == "PUT" {
		userPass := cl.StoreUser + ":" + cl.StorePassword
		authBasic := base64.StdEncoding.EncodeToString([]byte(userPass))
		req.Header.Set("Authorization", "Basic "+authBasic)
	}

	resp, err := http.DefaultClient.Do(req)
	if err != nil {
		return errgo.Mask(err)
	}

	defer resp.Body.Close()
	dec := json.NewDecoder(resp.Body)
	if resp.StatusCode != http.StatusOK {
		var perr params.Error
		if err := dec.Decode(&perr); err != nil {
			return errgo.Notef(err, "cannot unmarshal error response")
		}
		if perr.Message == "" {
			return errgo.New("error response with empty message")
		}
		return &perr
	}
	// Check if the caller is interested in the successful server response.
	if result == nil {
		return nil
	}
	if err := dec.Decode(result); err != nil {
		// TODO(rog) return a more informative error in this case
		// (we might actually be talking to a proxy, which may
		// return any sort of error)
		return errgo.Notef(err, "cannot unmarshal response")
	}
	return nil
}

// bzrRevisionId returns the Bazaar revision id for the branch in branchDir.
func bzrRevisionId(branchDir string) (string, error) {
	cmd := exec.Command("bzr", "revision-info")
	cmd.Dir = branchDir
	stderr := &bytes.Buffer{}
	cmd.Stderr = stderr
	output, err := cmd.Output()
	if err != nil {
		output = append(output, '\n')
		output = append(output, stderr.Bytes()...)
		return "", outputErr(output, err)
	}
	pair := bytes.Fields(output)
	if len(pair) != 2 {
		output = append(output, '\n')
		output = append(output, stderr.Bytes()...)
		return "", fmt.Errorf(`invalid output from "bzr revision-info": %s`, output)
	}
	return string(pair[1]), nil
}

// outputErr returns an error that assembles some command's output and its
// error, if both output and err are set, and returns only err if output is nil.
func outputErr(output []byte, err error) error {
	if len(output) > 0 {
		return fmt.Errorf("%v\n%s", err, output)
	}
	return err
}<|MERGE_RESOLUTION|>--- conflicted
+++ resolved
@@ -256,7 +256,6 @@
 	return branchURL, charmURL, nil
 }
 
-<<<<<<< HEAD
 func notSupportedBranchName(u []string) bool {
 	if len(u) < 5 || u[1] != "charms" || (u[4] != "trunk" && u[4] != "bundle") || len(u[0]) == 0 || u[0][0] != '~' {
 		return true
@@ -266,8 +265,6 @@
 
 const bzrDigestKey = "bzr-digest"
 
-=======
->>>>>>> 27bc0808
 func (cl *charmLoader) publishBazaarBranch(urls []*charm.Reference, branchURL string, digest string) error {
 	// Check whether the entity is already present in the charm store.
 	urls = cl.excludeExistingEntities(urls, digest)
