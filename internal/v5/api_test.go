// Copyright 2014 Canonical Ltd.
// Licensed under the AGPLv3, see LICENCE file for details.

package v5_test // import "gopkg.in/juju/charmstore.v5-unstable/internal/v5"

import (
	"archive/zip"
	"bytes"
	"encoding/json"
	"fmt"
	"io"
	"io/ioutil"
	"net/http"
	"reflect"
	"sort"
	"strconv"
	"strings"
	"sync"
	"time"

	jujutesting "github.com/juju/testing"
	jc "github.com/juju/testing/checkers"
	"github.com/juju/testing/httptesting"
	gc "gopkg.in/check.v1"
	"gopkg.in/errgo.v1"
	"gopkg.in/juju/charm.v6-unstable"
	"gopkg.in/juju/charmrepo.v2-unstable/csclient/params"
	"gopkg.in/macaroon-bakery.v1/bakery"
	"gopkg.in/macaroon-bakery.v1/bakery/checkers"
	"gopkg.in/macaroon-bakery.v1/httpbakery"
	"gopkg.in/macaroon.v1"
	"gopkg.in/mgo.v2/bson"

	"gopkg.in/juju/charmstore.v5-unstable/audit"
	"gopkg.in/juju/charmstore.v5-unstable/elasticsearch"
	"gopkg.in/juju/charmstore.v5-unstable/internal/charmstore"
	"gopkg.in/juju/charmstore.v5-unstable/internal/entitycache"
	"gopkg.in/juju/charmstore.v5-unstable/internal/mongodoc"
	"gopkg.in/juju/charmstore.v5-unstable/internal/router"
	"gopkg.in/juju/charmstore.v5-unstable/internal/series"
	"gopkg.in/juju/charmstore.v5-unstable/internal/storetesting"
	"gopkg.in/juju/charmstore.v5-unstable/internal/v5"
)

var testPublicKey = bakery.PublicKey{
	bakery.Key{
		0xf6, 0xfb, 0xcf, 0x67, 0x8c, 0x5a, 0xb6, 0x52,
		0xa9, 0x23, 0x4d, 0x7e, 0x01, 0xf5, 0x0a, 0x25,
		0xc4, 0x63, 0x69, 0x54, 0x42, 0x62, 0xaf, 0x62,
		0xbe, 0x40, 0x6a, 0x0b, 0xe2, 0x9a, 0xb0, 0x5f,
	},
}

const (
	testUsername = "test-user"
	testPassword = "test-password"
)

var es *elasticsearch.Database = &elasticsearch.Database{"localhost:9200"}
var si *charmstore.SearchIndex = &charmstore.SearchIndex{
	Database: es,
	Index:    "cs",
}

type APISuite struct {
	commonSuite
}

func (s *APISuite) SetUpSuite(c *gc.C) {
	s.enableIdentity = true
	s.commonSuite.SetUpSuite(c)
}

var newResolvedURL = router.MustNewResolvedURL

var _ = gc.Suite(&APISuite{})

// patchLegacyDownloadCountsEnabled sets LegacyDownloadCountsEnabled to the
// given value for the duration of the test.
// TODO (frankban): remove this function when removing the legacy counts logic.
func patchLegacyDownloadCountsEnabled(addCleanup func(jujutesting.CleanupFunc), value bool) {
	original := charmstore.LegacyDownloadCountsEnabled
	charmstore.LegacyDownloadCountsEnabled = value
	addCleanup(func(*gc.C) {
		charmstore.LegacyDownloadCountsEnabled = original
	})
}

type metaEndpointExpectedValueGetter func(*charmstore.Store, *router.ResolvedURL) (interface{}, error)

type metaEndpoint struct {
	// name names the meta endpoint.
	name string

	// exclusive specifies whether the endpoint is
	// valid for charms only (charmOnly), bundles only (bundleOnly)
	// or to both (zero).
	exclusive int

	// get returns the expected data for the endpoint.
	get metaEndpointExpectedValueGetter

	// checkURL holds one URL to sanity check data against.
	checkURL *router.ResolvedURL

	// assertCheckData holds a function that will be used to check that
	// the get function returns sane data for checkURL.
	assertCheckData func(c *gc.C, data interface{})
}

const (
	charmOnly = iota + 1
	bundleOnly
)

var metaEndpoints = []metaEndpoint{{
	name:      "charm-config",
	exclusive: charmOnly,
	get:       entityFieldGetter("CharmConfig"),
	checkURL:  newResolvedURL("cs:~charmers/precise/wordpress-23", 23),
	assertCheckData: func(c *gc.C, data interface{}) {
		c.Assert(data.(*charm.Config).Options["blog-title"].Default, gc.Equals, "My Title")
	},
}, {
	name:      "charm-metadata",
	exclusive: charmOnly,
	get:       entityFieldGetter("CharmMeta"),
	checkURL:  newResolvedURL("~charmers/precise/wordpress-23", 23),
	assertCheckData: func(c *gc.C, data interface{}) {
		c.Assert(data.(*charm.Meta).Summary, gc.Equals, "Blog engine")
	},
}, {
	name:      "bundle-metadata",
	exclusive: bundleOnly,
	get:       entityFieldGetter("BundleData"),
	checkURL:  newResolvedURL("cs:~charmers/bundle/wordpress-simple-42", 42),
	assertCheckData: func(c *gc.C, data interface{}) {
		c.Assert(data.(*charm.BundleData).Services["wordpress"].Charm, gc.Equals, "wordpress")
	},
}, {
	name:      "bundle-unit-count",
	exclusive: bundleOnly,
	get: entityGetter(func(entity *mongodoc.Entity) interface{} {
		if entity.BundleData == nil {
			return nil
		}
		return params.BundleCount{*entity.BundleUnitCount}
	}),
	checkURL: newResolvedURL("~charmers/bundle/wordpress-simple-42", 42),
	assertCheckData: func(c *gc.C, data interface{}) {
		c.Assert(data.(params.BundleCount).Count, gc.Equals, 2)
	},
}, {
	name:      "bundle-machine-count",
	exclusive: bundleOnly,
	get: entityGetter(func(entity *mongodoc.Entity) interface{} {
		if entity.BundleData == nil {
			return nil
		}
		return params.BundleCount{*entity.BundleMachineCount}
	}),
	checkURL: newResolvedURL("~charmers/bundle/wordpress-simple-42", 42),
	assertCheckData: func(c *gc.C, data interface{}) {
		c.Assert(data.(params.BundleCount).Count, gc.Equals, 2)
	},
}, {
	name:      "charm-actions",
	exclusive: charmOnly,
	get:       entityFieldGetter("CharmActions"),
	checkURL:  newResolvedURL("~charmers/precise/dummy-10", 10),
	assertCheckData: func(c *gc.C, data interface{}) {
		c.Assert(data.(*charm.Actions).ActionSpecs["snapshot"].Description, gc.Equals, "Take a snapshot of the database.")
	},
}, {
	name: "archive-size",
	get: entityGetter(func(entity *mongodoc.Entity) interface{} {
		return &params.ArchiveSizeResponse{
			Size: entity.Size,
		}
	}),
	checkURL:        newResolvedURL("~charmers/precise/wordpress-23", 23),
	assertCheckData: entitySizeChecker,
}, {
	name: "hash",
	get: entityGetter(func(entity *mongodoc.Entity) interface{} {
		return &params.HashResponse{
			Sum: entity.BlobHash,
		}
	}),
	checkURL: newResolvedURL("~charmers/precise/wordpress-23", 23),
	assertCheckData: func(c *gc.C, data interface{}) {
		c.Assert(data.(*params.HashResponse).Sum, gc.Not(gc.Equals), "")
	},
}, {
	name: "hash256",
	get: entityGetter(func(entity *mongodoc.Entity) interface{} {
		return &params.HashResponse{
			Sum: entity.BlobHash256,
		}
	}),
	checkURL: newResolvedURL("~charmers/precise/wordpress-23", 23),
	assertCheckData: func(c *gc.C, data interface{}) {
		c.Assert(data.(*params.HashResponse).Sum, gc.Not(gc.Equals), "")
	},
}, {
	name: "manifest",
	get: zipGetter(func(r *zip.Reader) interface{} {
		var manifest []params.ManifestFile
		for _, file := range r.File {
			if strings.HasSuffix(file.Name, "/") {
				continue
			}
			manifest = append(manifest, params.ManifestFile{
				Name: file.Name,
				Size: int64(file.UncompressedSize64),
			})
		}
		return manifest
	}),
	checkURL: newResolvedURL("~charmers/bundle/wordpress-simple-42", 42),
	assertCheckData: func(c *gc.C, data interface{}) {
		c.Assert(data.([]params.ManifestFile), gc.Not(gc.HasLen), 0)
	},
}, {
	name: "archive-upload-time",
	get: entityGetter(func(entity *mongodoc.Entity) interface{} {
		return &params.ArchiveUploadTimeResponse{
			UploadTime: entity.UploadTime.UTC(),
		}
	}),
	checkURL: newResolvedURL("~charmers/precise/wordpress-23", 23),
	assertCheckData: func(c *gc.C, data interface{}) {
		response := data.(*params.ArchiveUploadTimeResponse)
		c.Assert(response.UploadTime, gc.Not(jc.Satisfies), time.Time.IsZero)
		c.Assert(response.UploadTime.Location(), gc.Equals, time.UTC)
	},
}, {
	name: "revision-info",
	get: func(store *charmstore.Store, id *router.ResolvedURL) (interface{}, error) {
		ref := &id.URL
		if id.PromulgatedRevision != -1 {
			ref = id.PreferredURL()
		}
		return params.RevisionInfoResponse{
			[]*charm.URL{ref},
		}, nil
	},
	checkURL: newResolvedURL("~charmers/precise/wordpress-99", 99),
	assertCheckData: func(c *gc.C, data interface{}) {
		c.Assert(data, gc.DeepEquals, params.RevisionInfoResponse{
			[]*charm.URL{
				charm.MustParseURL("cs:precise/wordpress-99"),
			}})
	},
}, {
	name:      "charm-related",
	exclusive: charmOnly,
	get: func(store *charmstore.Store, url *router.ResolvedURL) (interface{}, error) {
		// The charms we use for those tests are not related each other.
		// Charm relations are independently tested in relations_test.go.
		if url.URL.Series == "bundle" {
			return nil, nil
		}
		switch url.URL.String() {
		case "cs:~charmers/precise/wordpress-23", "cs:~bob/utopic/wordpress-2":
			return &params.RelatedResponse{
				Provides: map[string][]params.EntityResult{
					"mysql": {{
						Id: charm.MustParseURL("cs:precise/mysql-5"),
					}},
				},
			}, nil
		case "cs:~charmers/precise/mysql-5":
			return &params.RelatedResponse{
				Requires: map[string][]params.EntityResult{
					"mysql": {{
						Id: charm.MustParseURL("cs:~bob/utopic/wordpress-2"),
					}, {
						Id: charm.MustParseURL("cs:precise/wordpress-23"),
					}},
				},
			}, nil
		}
		return &params.RelatedResponse{}, nil
	},
	checkURL: newResolvedURL("~charmers/precise/wordpress-23", 23),
	assertCheckData: func(c *gc.C, data interface{}) {
		c.Assert(data, gc.FitsTypeOf, (*params.RelatedResponse)(nil))
	},
}, {
	name:      "bundles-containing",
	exclusive: charmOnly,
	get: func(store *charmstore.Store, url *router.ResolvedURL) (interface{}, error) {
		// The charms we use for those tests are not included in any bundle.
		// Charm/bundle relations are tested in relations_test.go.
		if url.URL.Series == "bundle" {
			return nil, nil
		}
		return []*params.MetaAnyResponse{}, nil
	},
	checkURL: newResolvedURL("~charmers/precise/wordpress-23", 23),
	assertCheckData: func(c *gc.C, data interface{}) {
		c.Assert(data, gc.FitsTypeOf, []*params.MetaAnyResponse(nil))
	},
}, {
	name: "stats",
	get: func(store *charmstore.Store, url *router.ResolvedURL) (interface{}, error) {
		// The entities used for those tests were never downloaded.
		return &params.StatsResponse{
			ArchiveDownloadCount: 0,
		}, nil
	},
	checkURL: newResolvedURL("~charmers/precise/wordpress-23", 23),
	assertCheckData: func(c *gc.C, data interface{}) {
		c.Assert(data, gc.FitsTypeOf, (*params.StatsResponse)(nil))
	},
}, {
	name: "extra-info",
	get: func(store *charmstore.Store, url *router.ResolvedURL) (interface{}, error) {
		return map[string]string{
			"key": "value " + url.URL.String(),
		}, nil
	},
	checkURL: newResolvedURL("~charmers/precise/wordpress-23", 23),
	assertCheckData: func(c *gc.C, data interface{}) {
		c.Assert(data, gc.DeepEquals, map[string]string{
			"key": "value cs:~charmers/precise/wordpress-23",
		})
	},
}, {
	name: "extra-info/key",
	get: func(store *charmstore.Store, url *router.ResolvedURL) (interface{}, error) {
		return "value " + url.URL.String(), nil
	},
	checkURL: newResolvedURL("~charmers/precise/wordpress-23", 23),
	assertCheckData: func(c *gc.C, data interface{}) {
		c.Assert(data, gc.Equals, "value cs:~charmers/precise/wordpress-23")
	},
}, {
	name: "common-info",
	get: func(store *charmstore.Store, url *router.ResolvedURL) (interface{}, error) {
		return map[string]string{
			"key": "value " + url.URL.String(),
		}, nil
	},
	checkURL: newResolvedURL("~charmers/precise/wordpress-23", 23),
	assertCheckData: func(c *gc.C, data interface{}) {
		c.Assert(data, gc.DeepEquals, map[string]string{
			"key": "value cs:~charmers/precise/wordpress-23",
		})
	},
}, {
	name: "common-info/key",
	get: func(store *charmstore.Store, url *router.ResolvedURL) (interface{}, error) {
		return "value " + url.URL.String(), nil
	},
	checkURL: newResolvedURL("~charmers/precise/wordpress-23", 23),
	assertCheckData: func(c *gc.C, data interface{}) {
		c.Assert(data, gc.Equals, "value cs:~charmers/precise/wordpress-23")
	},
}, {
	name: "perm",
	get: func(store *charmstore.Store, url *router.ResolvedURL) (interface{}, error) {
		acls, err := entityACLs(store, url)
		if err != nil {
			return nil, err
		}
		return params.PermResponse{
			Read:  acls.Read,
			Write: acls.Write,
		}, nil
	},
	checkURL: newResolvedURL("~bob/utopic/wordpress-2", -1),
	assertCheckData: func(c *gc.C, data interface{}) {
		c.Assert(data, gc.DeepEquals, params.PermResponse{
			Read:  []string{params.Everyone},
			Write: []string{"bob"},
		})
	},
}, {
	name: "perm/read",
	get: func(store *charmstore.Store, url *router.ResolvedURL) (interface{}, error) {
		acls, err := entityACLs(store, url)
		if err != nil {
			return nil, err
		}
		return acls.Read, nil
	},
	checkURL: newResolvedURL("cs:~bob/utopic/wordpress-2", -1),
	assertCheckData: func(c *gc.C, data interface{}) {
		c.Assert(data, gc.DeepEquals, []string{params.Everyone})
	},
}, {
	name: "tags",
	get: entityGetter(func(entity *mongodoc.Entity) interface{} {
		if entity.URL.Series == "bundle" {
			return params.TagsResponse{entity.BundleData.Tags}
		}
		if len(entity.CharmMeta.Tags) > 0 {
			return params.TagsResponse{entity.CharmMeta.Tags}
		}
		return params.TagsResponse{entity.CharmMeta.Categories}
	}),
	checkURL: newResolvedURL("~charmers/utopic/category-2", 2),
	assertCheckData: func(c *gc.C, data interface{}) {
		c.Assert(data, jc.DeepEquals, params.TagsResponse{
			Tags: []string{"openstack", "storage"},
		})
	},
}, {
	name: "id-user",
	get: func(store *charmstore.Store, url *router.ResolvedURL) (interface{}, error) {
		return params.IdUserResponse{url.PreferredURL().User}, nil
	},
	checkURL: newResolvedURL("cs:~bob/utopic/wordpress-2", -1),
	assertCheckData: func(c *gc.C, data interface{}) {
		c.Assert(data, gc.Equals, params.IdUserResponse{"bob"})
	},
}, {
	name: "id-series",
	get: func(store *charmstore.Store, url *router.ResolvedURL) (interface{}, error) {
		return params.IdSeriesResponse{url.URL.Series}, nil
	},
	checkURL: newResolvedURL("~charmers/utopic/category-2", 2),
	assertCheckData: func(c *gc.C, data interface{}) {
		c.Assert(data, gc.Equals, params.IdSeriesResponse{"utopic"})
	},
}, {
	name: "id-name",
	get: func(store *charmstore.Store, url *router.ResolvedURL) (interface{}, error) {
		return params.IdNameResponse{url.URL.Name}, nil
	},
	checkURL: newResolvedURL("~charmers/utopic/category-2", 2),
	assertCheckData: func(c *gc.C, data interface{}) {
		c.Assert(data, gc.Equals, params.IdNameResponse{"category"})
	},
}, {
	name: "id-revision",
	get: func(store *charmstore.Store, url *router.ResolvedURL) (interface{}, error) {
		return params.IdRevisionResponse{url.PreferredURL().Revision}, nil
	},
	checkURL: newResolvedURL("~charmers/utopic/category-2", 2),
	assertCheckData: func(c *gc.C, data interface{}) {
		c.Assert(data, gc.Equals, params.IdRevisionResponse{2})
	},
}, {
	name: "id",
	get: func(store *charmstore.Store, url *router.ResolvedURL) (interface{}, error) {
		id := url.PreferredURL()
		return params.IdResponse{
			Id:       id,
			User:     id.User,
			Series:   id.Series,
			Name:     id.Name,
			Revision: id.Revision,
		}, nil
	},
	checkURL: newResolvedURL("~charmers/utopic/category-2", 2),
	assertCheckData: func(c *gc.C, data interface{}) {
		c.Assert(data, jc.DeepEquals, params.IdResponse{
			Id:       charm.MustParseURL("cs:utopic/category-2"),
			User:     "",
			Series:   "utopic",
			Name:     "category",
			Revision: 2,
		})
	},
}, {
	name: "promulgated",
	get: func(store *charmstore.Store, url *router.ResolvedURL) (interface{}, error) {
		e, err := store.FindBaseEntity(&url.URL, nil)
		if err != nil {
			return nil, err
		}
		return params.PromulgatedResponse{
			Promulgated: bool(e.Promulgated),
		}, nil
	},
	checkURL: newResolvedURL("cs:~bob/utopic/wordpress-2", -1),
	assertCheckData: func(c *gc.C, data interface{}) {
		c.Assert(data, gc.Equals, params.PromulgatedResponse{Promulgated: false})
	},
}, {
	name: "supported-series",
	get: entityGetter(func(entity *mongodoc.Entity) interface{} {
		if entity.URL.Series == "bundle" {
			return nil
		}
		return params.SupportedSeriesResponse{
			SupportedSeries: entity.SupportedSeries,
		}
	}),
	checkURL: newResolvedURL("~charmers/utopic/category-2", 2),
	assertCheckData: func(c *gc.C, data interface{}) {
		c.Assert(data, jc.DeepEquals, params.SupportedSeriesResponse{
			SupportedSeries: []string{"utopic"},
		})
	},
}, {
	name: "terms",
	get: func(store *charmstore.Store, url *router.ResolvedURL) (interface{}, error) {
		doc, err := store.FindEntity(url, nil)
		if err != nil {
			return nil, errgo.Mask(err)
		}
		if doc.URL.Series == "bundle" {
			return nil, nil
		}
		if doc.CharmMeta == nil || len(doc.CharmMeta.Terms) == 0 {
			return []string{}, nil
		}
		return doc.CharmMeta.Terms, nil
	},
	checkURL: newResolvedURL("cs:~charmers/precise/terms-42", 42),
	assertCheckData: func(c *gc.C, data interface{}) {
		c.Assert(data, gc.DeepEquals, []string{"terms-1/1", "terms-2/5"})
	},
}}

// TestEndpointGet tries to ensure that the endpoint
// test data getters correspond with reality.
func (s *APISuite) TestEndpointGet(c *gc.C) {
	s.addTestEntities(c)
	for i, ep := range metaEndpoints {
		c.Logf("test %d: %s\n", i, ep.name)
		data, err := ep.get(s.store, ep.checkURL)
		c.Assert(err, gc.IsNil)
		ep.assertCheckData(c, data)
	}
}

func (s *APISuite) TestAllMetaEndpointsTested(c *gc.C) {
	// Make sure that we're testing all the metadata
	// endpoints that we need to.
	s.addPublicCharmFromRepo(c, "wordpress", newResolvedURL("~charmers/precise/wordpress-23", 23))
	rec := httptesting.DoRequest(c, httptesting.DoRequestParams{
		Handler: s.srv,
		URL:     storeURL("precise/wordpress-23/meta"),
	})
	c.Logf("meta response body: %s", rec.Body)
	var list []string
	err := json.Unmarshal(rec.Body.Bytes(), &list)
	c.Assert(err, gc.IsNil)

	listNames := make(map[string]bool)
	for _, name := range list {
		c.Assert(listNames[name], gc.Equals, false, gc.Commentf("name %s", name))
		listNames[name] = true
	}

	testNames := make(map[string]bool)
	for _, test := range metaEndpoints {
		if strings.Contains(test.name, "/") {
			continue
		}
		testNames[test.name] = true
	}
	c.Assert(testNames, jc.DeepEquals, listNames)
}

var testEntities = []*router.ResolvedURL{
	// A stock charm.
	newResolvedURL("cs:~charmers/precise/wordpress-23", 23),
	// Another stock charm, to satisfy the bundle's requirements.
	newResolvedURL("cs:~charmers/precise/mysql-5", 5),
	// A stock bundle.
	newResolvedURL("cs:~charmers/bundle/wordpress-simple-42", 42),
	// A charm with some actions.
	newResolvedURL("cs:~charmers/precise/dummy-10", 10),
	// A charm with some tags.
	newResolvedURL("cs:~charmers/utopic/category-2", 2),
	// A charm with a different user.
	newResolvedURL("cs:~bob/utopic/wordpress-2", -1),
	// A charms, which requires agreement to terms
	newResolvedURL("cs:~charmers/precise/terms-42", 42),
}

func (s *APISuite) addTestEntities(c *gc.C) []*router.ResolvedURL {
	for _, e := range testEntities {
		if e.URL.Series == "bundle" {
			s.addPublicBundleFromRepo(c, e.URL.Name, e, true)
		} else {
			s.addPublicCharmFromRepo(c, e.URL.Name, e)
		}
		// Associate some extra-info data with the entity.
		key := e.URL.Path() + "/meta/extra-info/key"
		commonkey := e.URL.Path() + "/meta/common-info/key"
		s.assertPutAsAdmin(c, key, "value "+e.URL.String())
		s.assertPutAsAdmin(c, commonkey, "value "+e.URL.String())
	}
	return testEntities
}

func (s *APISuite) TestMetaEndpointsSingle(c *gc.C) {
	urls := s.addTestEntities(c)
	for i, ep := range metaEndpoints {
		c.Logf("test %d. %s", i, ep.name)
		tested := false
		for _, url := range urls {
			charmId := strings.TrimPrefix(url.String(), "cs:")
			path := charmId + "/meta/" + ep.name
			expectData, err := ep.get(s.store, url)
			c.Assert(err, gc.IsNil)
			c.Logf("	expected data for %q: %#v", url, expectData)
			if isNull(expectData) {
				httptesting.AssertJSONCall(c, httptesting.JSONCallParams{
					Handler:      s.srv,
					URL:          storeURL(path),
					ExpectStatus: http.StatusNotFound,
					ExpectBody: params.Error{
						Message: params.ErrMetadataNotFound.Error(),
						Code:    params.ErrMetadataNotFound,
					},
				})
				continue
			}
			tested = true
			c.Logf("	path %q: %#v", url, path)
			s.assertGet(c, path, expectData)
		}
		if !tested {
			c.Errorf("endpoint %q is null for all endpoints, so is not properly tested", ep.name)
		}
	}
}

func (s *APISuite) TestMetaPermAudit(c *gc.C) {
	var calledEntities []audit.Entry
	s.PatchValue(v5.TestAddAuditCallback, func(e audit.Entry) {
		calledEntities = append(calledEntities, e)
	})
	s.discharge = dischargeForUser("bob")

	url := newResolvedURL("~bob/precise/wordpress-23", 23)
	s.addPublicCharmFromRepo(c, "wordpress", url)
	s.assertPut(c, "precise/wordpress-23/meta/perm/read", []string{"charlie"})
	c.Assert(calledEntities, jc.DeepEquals, []audit.Entry{{
		User: "bob",
		Op:   audit.OpSetPerm,
		ACL: &audit.ACL{
			Read: []string{"charlie"},
		},
		Entity: charm.MustParseURL("~bob/precise/wordpress-23"),
	}})
	calledEntities = []audit.Entry{}

	s.assertPutAsAdmin(c, "precise/wordpress-23/meta/perm/write", []string{"bob", "foo"})
	c.Assert(calledEntities, jc.DeepEquals, []audit.Entry{{
		User: "admin",
		Op:   audit.OpSetPerm,
		ACL: &audit.ACL{
			Write: []string{"bob", "foo"},
		},
		Entity: charm.MustParseURL("~bob/precise/wordpress-23"),
	}})
	calledEntities = []audit.Entry{}

	s.assertPut(c, "precise/wordpress-23/meta/perm", params.PermRequest{
		Read:  []string{"a"},
		Write: []string{"b", "c"},
	})
	c.Assert(calledEntities, jc.DeepEquals, []audit.Entry{{
		User: "bob",
		Op:   audit.OpSetPerm,
		ACL: &audit.ACL{
			Read: []string{"a"},
		},
		Entity: charm.MustParseURL("~bob/precise/wordpress-23"),
	}, {
		User: "bob",
		Op:   audit.OpSetPerm,
		ACL: &audit.ACL{
			Write: []string{"b", "c"},
		},
		Entity: charm.MustParseURL("~bob/precise/wordpress-23"),
	}})
}

func (s *APISuite) TestMetaPermPublicWrite(c *gc.C) {
	url := newResolvedURL("~bob/precise/wordpress-23", 23)
	s.addPublicCharmFromRepo(c, "wordpress", url)
	s.assertPutAsAdmin(c, "precise/wordpress-23/meta/perm/write", []string{"everyone"})

	// Even though the endpoint has write permissions open to anyone,
	// we still require authentication so that we can make an entry in
	// the audit log.
	httptesting.AssertJSONCall(c, httptesting.JSONCallParams{
		Handler: s.srv,
		URL:     storeURL("precise/wordpress-23/meta/perm/read"),
		Method:  "PUT",
		Header: http.Header{
			"Content-Type": {"application/json"},
		},
		Body:         strings.NewReader(`["alice"]`),
		ExpectStatus: http.StatusProxyAuthRequired,
		ExpectBody:   dischargeRequiredBody,
	})
	s.discharge = dischargeForUser("bob")
	s.assertPut(c, "precise/wordpress-23/meta/perm/read", []string{"alice"})
}

func (s *APISuite) TestMetaPerm(c *gc.C) {
	for _, u := range []*router.ResolvedURL{
		newResolvedURL("~charmers/precise/wordpress-23", 23),
		newResolvedURL("~charmers/precise/wordpress-24", 24),
		newResolvedURL("~charmers/trusty/wordpress-1", 1),
	} {
		err := s.store.AddCharmWithArchive(u, storetesting.NewCharm(nil))
		c.Assert(err, gc.IsNil)
	}
	s.doAsUser("charmers", func() {
		s.assertGet(c, "wordpress/meta/perm?channel=unpublished", params.PermResponse{
			Read:  []string{"charmers"},
			Write: []string{"charmers"},
		})
	})
	s.assertChannelACLs(c, "precise/wordpress-23", map[params.Channel]mongodoc.ACL{
		params.UnpublishedChannel: {
			Read:  []string{"charmers"},
			Write: []string{"charmers"},
		},
		params.DevelopmentChannel: {
			Read:  []string{"charmers"},
			Write: []string{"charmers"},
		},
		params.StableChannel: {
			Read:  []string{"charmers"},
			Write: []string{"charmers"},
		},
	})

	s.doAsUser("charmers", func() {
		// Change the read perms to only include a specific user and the
		// published write perms to include an "admin" user.
		// Because the entity isn't published yet, the unpublished channel ACLs
		// will be changed.
		s.assertPut(c, "precise/wordpress-23/meta/perm/read", []string{"bob"})
		s.assertPut(c, "precise/wordpress-23/meta/perm/write", []string{"admin"})
		// charmers no longer has permission.
		s.assertGetIsUnauthorized(c, "precise/wordpress-23/meta/perm", `unauthorized: access denied for user "charmers"`)
	})

	// The permissions are only for bob now, so act as bob.
	s.doAsUser("bob", func() {
		// Check that the perms have changed for all revisions and series.
		for i, u := range []string{"precise/wordpress-23", "precise/wordpress-24", "trusty/wordpress-1"} {
			c.Logf("id %d: %q", i, u)
			httptesting.AssertJSONCall(c, httptesting.JSONCallParams{
				Handler: s.srv,
				Do:      bakeryDo(nil),
				URL:     storeURL(u + "/meta/perm"),
				ExpectBody: params.PermResponse{
					Read:  []string{"bob"},
					Write: []string{"admin"},
				},
			})
		}
	})
	s.assertChannelACLs(c, "precise/wordpress-23", map[params.Channel]mongodoc.ACL{
		params.UnpublishedChannel: {
			Read:  []string{"bob"},
			Write: []string{"admin"},
		},
		params.DevelopmentChannel: {
			Read:  []string{"charmers"},
			Write: []string{"charmers"},
		},
		params.StableChannel: {
			Read:  []string{"charmers"},
			Write: []string{"charmers"},
		},
	})

	// Publish one of the revisions to development, then PUT to meta/perm
	// and check that the development ACLs have changed.
	err := s.store.Publish(newResolvedURL("~charmers/precise/wordpress-23", 23), params.DevelopmentChannel)
	c.Assert(err, gc.IsNil)

	s.doAsUser("bob", func() {
		// Check that we aren't allowed to put to the newly published entity as bob.
		s.assertPutIsUnauthorized(c, "~charmers/precise/wordpress/meta/perm/read?channel=development", []string{}, `unauthorized: access denied for user "bob"`)
	})

	s.doAsUser("charmers", func() {
		s.discharge = dischargeForUser("charmers")
		s.assertPut(c, "precise/wordpress-23/meta/perm/read", []string{"bob", "charlie"})
		s.assertGetIsUnauthorized(c, "~charmers/precise/wordpress/meta/perm/read?channel=development", `unauthorized: access denied for user "charmers"`)
	})

	s.doAsUser("bob", func() {
		httptesting.AssertJSONCall(c, httptesting.JSONCallParams{
			Handler: s.srv,
			Do:      bakeryDo(nil),
			URL:     storeURL("precise/wordpress-23/meta/perm"),
			ExpectBody: params.PermResponse{
				Read:  []string{"bob", "charlie"},
				Write: []string{"charmers"},
			},
		})
		// The other revisions should still see the old ACLs.
		httptesting.AssertJSONCall(c, httptesting.JSONCallParams{
			Handler: s.srv,
			Do:      bakeryDo(nil),
			URL:     storeURL("precise/wordpress-24/meta/perm"),
			ExpectBody: params.PermResponse{
				Read:  []string{"bob"},
				Write: []string{"admin"},
			},
		})
	})

	s.assertChannelACLs(c, "precise/wordpress-23", map[params.Channel]mongodoc.ACL{
		params.UnpublishedChannel: {
			Read:  []string{"bob"},
			Write: []string{"admin"},
		},
		params.DevelopmentChannel: {
			Read:  []string{"bob", "charlie"},
			Write: []string{"charmers"},
		},
		params.StableChannel: {
			Read:  []string{"charmers"},
			Write: []string{"charmers"},
		},
	})
	// Publish wordpress-1 to stable and check that the stable ACLs
	// have changed.
	err = s.store.Publish(newResolvedURL("~charmers/trusty/wordpress-1", 1), params.StableChannel)
	c.Assert(err, gc.IsNil)

	// The stable permissions only allow charmers currently, so act as
	// charmers again.
	s.doAsUser("charmers", func() {
		s.assertPut(c, "trusty/wordpress-1/meta/perm/write", []string{"doris"})
		httptesting.AssertJSONCall(c, httptesting.JSONCallParams{
			Handler: s.srv,
			Do:      bakeryDo(nil),
			URL:     storeURL("~charmers/trusty/wordpress-1/meta/perm"),
			ExpectBody: params.PermResponse{
				Read:  []string{"charmers"},
				Write: []string{"doris"},
			},
		})
	})

	// The other revisions should still see the old ACLs.
	s.doAsUser("bob", func() {
		httptesting.AssertJSONCall(c, httptesting.JSONCallParams{
			Handler: s.srv,
			Do:      bakeryDo(nil),
			URL:     storeURL("precise/wordpress-24/meta/perm"),
			ExpectBody: params.PermResponse{
				Read:  []string{"bob"},
				Write: []string{"admin"},
			},
		})

		// The development-channel entity should still see the development ACLS.
		httptesting.AssertJSONCall(c, httptesting.JSONCallParams{
			Handler: s.srv,
			Do:      bakeryDo(nil),
			URL:     storeURL("precise/wordpress-23/meta/perm"),
			ExpectBody: params.PermResponse{
				Read:  []string{"bob", "charlie"},
				Write: []string{"charmers"},
			},
		})
	})

	s.assertChannelACLs(c, "precise/wordpress-23", map[params.Channel]mongodoc.ACL{
		params.UnpublishedChannel: {
			Read:  []string{"bob"},
			Write: []string{"admin"},
		},
		params.DevelopmentChannel: {
			Read:  []string{"bob", "charlie"},
			Write: []string{"charmers"},
		},
		params.StableChannel: {
			Read:  []string{"charmers"},
			Write: []string{"doris"},
		},
	})

	s.doAsUser("doris", func() {
		// Try restoring everyone's read permission on the charm.
		// Note: wordpress resolves to trusty/wordpress-1 here because
		// trusty is a later LTS series than precise.
		s.assertPut(c, "wordpress/meta/perm/read", []string{"bob", params.Everyone})
	})

	s.assertChannelACLs(c, "precise/wordpress-23", map[params.Channel]mongodoc.ACL{
		params.UnpublishedChannel: {
			Read:  []string{"bob"},
			Write: []string{"admin"},
		},
		params.DevelopmentChannel: {
			Read:  []string{"bob", "charlie"},
			Write: []string{"charmers"},
		},
		params.StableChannel: {
			Read:  []string{"bob", params.Everyone},
			Write: []string{"doris"},
		},
	})

	s.doAsUser("bob", func() {
		s.assertGet(c, "wordpress/meta/perm", params.PermResponse{
			Read:  []string{"bob", params.Everyone},
			Write: []string{"doris"},
		})
		s.assertGet(c, "wordpress/meta/perm/read", []string{"bob", params.Everyone})
	})
	s.assertChannelACLs(c, "precise/wordpress-23", map[params.Channel]mongodoc.ACL{
		params.UnpublishedChannel: {
			Read:  []string{"bob"},
			Write: []string{"admin"},
		},
		params.DevelopmentChannel: {
			Read:  []string{"bob", "charlie"},
			Write: []string{"charmers"},
		},
		params.StableChannel: {
			Read:  []string{"bob", params.Everyone},
			Write: []string{"doris"},
		},
	})

	// Try deleting all permissions.
	s.doAsUser("doris", func() {
		s.assertPut(c, "wordpress/meta/perm/read", []string{})
		s.assertPut(c, "wordpress/meta/perm/write", []string{})
		httptesting.AssertJSONCall(c, httptesting.JSONCallParams{
			Handler:      s.srv,
			Do:           bakeryDo(nil),
			URL:          storeURL("wordpress/meta/perm"),
			ExpectStatus: http.StatusUnauthorized,
			ExpectBody: params.Error{
				Code:    params.ErrUnauthorized,
				Message: `unauthorized: access denied for user "doris"`,
			},
		})
	})
	// Now no-one except admin can do anything with trusty/wordpress-1.
	for _, user := range []string{"charmers", "bob", "charlie", "doris", "admin"} {
		s.doAsUser(user, func() {
			s.assertGetIsUnauthorized(c, "wordpress/meta/perm", fmt.Sprintf("unauthorized: access denied for user %q", user))
			s.assertPutIsUnauthorized(c, "wordpress/meta/perm", []string{}, fmt.Sprintf("unauthorized: access denied for user %q", user))
		})
	}

	s.assertChannelACLs(c, "precise/wordpress-23", map[params.Channel]mongodoc.ACL{
		params.UnpublishedChannel: {
			Read:  []string{"bob"},
			Write: []string{"admin"},
		},
		params.DevelopmentChannel: {
			Read:  []string{"bob", "charlie"},
			Write: []string{"charmers"},
		},
		params.StableChannel: {
			Read:  []string{},
			Write: []string{},
		},
	})

	// Try setting all permissions in one request. We need to be admin here.
	s.assertPutAsAdmin(c, "wordpress/meta/perm", params.PermRequest{
		Read:  []string{"bob"},
		Write: []string{"admin"},
	})
	s.assertChannelACLs(c, "precise/wordpress-23", map[params.Channel]mongodoc.ACL{
		params.UnpublishedChannel: {
			Read:  []string{"bob"},
			Write: []string{"admin"},
		},
		params.DevelopmentChannel: {
			Read:  []string{"bob", "charlie"},
			Write: []string{"charmers"},
		},
		params.StableChannel: {
			Read:  []string{"bob"},
			Write: []string{"admin"},
		},
	})

	// Try putting only read permissions.
	s.doAsUser("admin", func() {
		readRequest := struct {
			Read []string
		}{Read: []string{"joe"}}
		s.assertPut(c, "wordpress/meta/perm", readRequest)
	})
	s.assertChannelACLs(c, "precise/wordpress-23", map[params.Channel]mongodoc.ACL{
		params.UnpublishedChannel: {
			Read:  []string{"bob"},
			Write: []string{"admin"},
		},
		params.DevelopmentChannel: {
			Read:  []string{"bob", "charlie"},
			Write: []string{"charmers"},
		},
		params.StableChannel: {
			Read:  []string{"joe"},
			Write: []string{},
		},
	})

	// Restore some write rights to the stable channel.
	s.assertPutAsAdmin(c, "trusty/wordpress-1/meta/perm/write", []string{"bob"})

	// ~charmers/trusty/wordpress-1 has been published only to the
	// stable channel. If we specify a different channel in a perm PUT
	// request, we'll get an error because the channel isn't valid for
	// that entity.
	s.doAsUser("charmers", func() {
		httptesting.AssertJSONCall(c, httptesting.JSONCallParams{
			Handler: s.srv,
			Do:      bakeryDo(nil),
			Method:  "PUT",
			JSONBody: params.PermRequest{
				Read:  []string{"foo"},
				Write: []string{"bar"},
			},
			URL:          storeURL("trusty/wordpress-1/meta/perm?channel=development"),
			ExpectStatus: http.StatusNotFound,
			ExpectBody: params.Error{
				Code:    params.ErrNotFound,
				Message: `cs:trusty/wordpress-1 not found in development channel`,
			},
		})
	})

	// Similarly, we should be able to specify a channel on read
	// to read a different channel.
	s.doAsUser("bob", func() {
		s.assertGet(c, "trusty/wordpress/meta/perm?channel=unpublished", params.PermResponse{
			Read:  []string{"bob"},
			Write: []string{"admin"},
		})
		s.assertGet(c, "wordpress/meta/perm?channel=development", params.PermResponse{
			Read:  []string{"bob", "charlie"},
			Write: []string{"charmers"},
		})
	})

	// We can't write to a channel that the charm's not in.
	s.doAsUser("charmers", func() {
		httptesting.AssertJSONCall(c, httptesting.JSONCallParams{
			Handler:      s.srv,
			Do:           bakeryDo(nil),
			Method:       "PUT",
			JSONBody:     []string{"arble"},
			URL:          storeURL("trusty/wordpress-1/meta/perm/read?channel=development"),
			ExpectStatus: http.StatusNotFound,
			ExpectBody: params.Error{
				Code:    params.ErrNotFound,
				Message: `cs:trusty/wordpress-1 not found in development channel`,
			},
		})
	})
	s.assertChannelACLs(c, "precise/wordpress-23", map[params.Channel]mongodoc.ACL{
		params.UnpublishedChannel: {
			Read:  []string{"bob"},
			Write: []string{"admin"},
		},
		params.DevelopmentChannel: {
			Read:  []string{"bob", "charlie"},
			Write: []string{"charmers"},
		},
		params.StableChannel: {
			Read:  []string{"joe"},
			Write: []string{"bob"},
		},
	})
	s.doAsUser("bob", func() {
		s.assertGet(c, "trusty/wordpress/meta/perm/read?channel=unpublished", []string{"bob"})
	})
}

// assertChannelACLs asserts that the ChannelACLs field of the base entity with the
// given URL are as given.
func (s *APISuite) assertChannelACLs(c *gc.C, url string, acls map[params.Channel]mongodoc.ACL) {
	e, err := s.store.FindBaseEntity(charm.MustParseURL(url), nil)
	c.Assert(err, gc.IsNil)
	c.Assert(e.ChannelACLs, jc.DeepEquals, acls)
}

func (s *APISuite) TestMetaPermPutUnauthorized(c *gc.C) {
	id := "precise/wordpress-23"
	s.addPublicCharmFromRepo(c, "wordpress", newResolvedURL("~charmers/"+id, 23))
	httptesting.AssertJSONCall(c, httptesting.JSONCallParams{
		Handler: s.noMacaroonSrv,
		URL:     storeURL("~charmers/" + id + "/meta/perm/read"),
		Method:  "PUT",
		Header: http.Header{
			"Content-Type": {"application/json"},
		},
		Body:         strings.NewReader(`["some-user"]`),
		ExpectStatus: http.StatusUnauthorized,
		ExpectBody: params.Error{
			Code:    params.ErrUnauthorized,
			Message: "authentication failed: missing HTTP auth header",
		},
	})
}

func (s *APISuite) TestMetaTerms(c *gc.C) {
	id1 := "precise/terms-17"
	s.addPublicCharmFromRepo(c, "terms", newResolvedURL("~charmers/"+id1, 17))
	s.assertGet(c, id1+"/meta/terms", []string{"terms-1/1", "terms-2/5"})

	id2 := "precise/mysql-1"
	s.addPublicCharmFromRepo(c, "mysql", newResolvedURL("~charmers/"+id2, 1))
	httptesting.AssertJSONCall(c, httptesting.JSONCallParams{
		Handler:      s.srv,
		URL:          storeURL(id2 + "meta/terms"),
		Method:       "GET",
		ExpectStatus: http.StatusNotFound,
		ExpectBody: params.Error{
			Code:    params.ErrNotFound,
			Message: "not found",
		},
	})
}

func (s *APISuite) TestMetaTermsBundle(c *gc.C) {
	id := newResolvedURL("~charmers/bundle/wordpress-simple-10", 10)
	s.addPublicBundleFromRepo(c, "wordpress-simple", id, true)

	httptesting.AssertJSONCall(c, httptesting.JSONCallParams{
		Handler:      s.srv,
		URL:          storeURL(id.URL.Path() + "/meta/terms"),
		Method:       "GET",
		ExpectStatus: http.StatusNotFound,
		ExpectBody: params.Error{
			Code:    params.ErrMetadataNotFound,
			Message: "metadata not found",
		},
	})
}

func (s *APISuite) TestSeries(c *gc.C) {
	for k := range series.Series {
		if k == "bundle" {
			continue
		}
		id := k + "/wordpress-23"
		s.addPublicCharmFromRepo(c, "wordpress", newResolvedURL("~charmers/"+id, 23))
		s.assertGet(c, id+"/meta/id", map[string]interface{}{
			"Id":       "cs:" + k + "/wordpress-23",
			"Series":   k,
			"Name":     "wordpress",
			"Revision": 23,
		})
	}
}

func (s *APISuite) TestExtraInfo(c *gc.C) {
	id := "precise/wordpress-23"
	s.addPublicCharmFromRepo(c, "wordpress", newResolvedURL("~charmers/"+id, 23))
	s.checkInfo(c, "extra-info", id)
	s.checkInfo(c, "common-info", id)
}

func (s *APISuite) checkInfo(c *gc.C, path string, id string) {
	// Add one value and check that it's there.
	s.assertPutAsAdmin(c, id+"/meta/"+path+"/foo", "fooval")
	s.assertGet(c, id+"/meta/"+path+"/foo", "fooval")
	s.assertGet(c, id+"/meta/"+path, map[string]string{
		"foo": "fooval",
	})

	// Add another value and check that both values are there.
	s.assertPutAsAdmin(c, id+"/meta/"+path+"/bar", "barval")
	s.assertGet(c, id+"/meta/"+path+"/bar", "barval")
	s.assertGet(c, id+"/meta/"+path, map[string]string{
		"foo": "fooval",
		"bar": "barval",
	})

	// Overwrite a value and check that it's changed.
	s.assertPutAsAdmin(c, id+"/meta/"+path+"/foo", "fooval2")
	s.assertGet(c, id+"/meta/"+path+"/foo", "fooval2")
	s.assertGet(c, id+"/meta/"+path+"", map[string]string{
		"foo": "fooval2",
		"bar": "barval",
	})

	// Write several values at once.
	s.assertPutAsAdmin(c, id+"/meta/any", params.MetaAnyResponse{
		Meta: map[string]interface{}{
			path: map[string]string{
				"foo": "fooval3",
				"baz": "bazval",
			},
			path + "/frob": []int{1, 4, 6},
		},
	})
	s.assertGet(c, id+"/meta/"+path, map[string]interface{}{
		"foo":  "fooval3",
		"baz":  "bazval",
		"bar":  "barval",
		"frob": []int{1, 4, 6},
	})

	// Delete a single value.
	s.assertPutAsAdmin(c, id+"/meta/"+path+"/foo", nil)
	s.assertGet(c, id+"/meta/"+path, map[string]interface{}{
		"baz":  "bazval",
		"bar":  "barval",
		"frob": []int{1, 4, 6},
	})

	// Delete a value and add some values at the same time.
	s.assertPutAsAdmin(c, id+"/meta/any", params.MetaAnyResponse{
		Meta: map[string]interface{}{
			path: map[string]interface{}{
				"baz":    nil,
				"bar":    nil,
				"dazzle": "x",
				"fizzle": "y",
			},
		},
	})
	s.assertGet(c, id+"/meta/"+path, map[string]interface{}{
		"frob":   []int{1, 4, 6},
		"dazzle": "x",
		"fizzle": "y",
	})
}

var extraInfoBadPutRequestsTests = []struct {
	about        string
	key          string
	body         interface{}
	contentType  string
	expectStatus int
	expectBody   params.Error
}{{
	about:        "key with extra element",
	key:          "foo/bar",
	body:         "hello",
	expectStatus: http.StatusBadRequest,
	expectBody: params.Error{
		Code:    params.ErrBadRequest,
		Message: "bad key for $1",
	},
}, {
	about:        "key with a dot",
	key:          "foo.bar",
	body:         "hello",
	expectStatus: http.StatusBadRequest,
	expectBody: params.Error{
		Code:    params.ErrBadRequest,
		Message: "bad key for $1",
	},
}, {
	about:        "key with a dollar",
	key:          "foo$bar",
	body:         "hello",
	expectStatus: http.StatusBadRequest,
	expectBody: params.Error{
		Code:    params.ErrBadRequest,
		Message: "bad key for $1",
	},
}, {
	about: "multi key with extra element",
	key:   "",
	body: map[string]string{
		"foo/bar": "value",
	},
	expectStatus: http.StatusBadRequest,
	expectBody: params.Error{
		Code:    params.ErrBadRequest,
		Message: "bad key for $1",
	},
}, {
	about: "multi key with dot",
	key:   "",
	body: map[string]string{
		".bar": "value",
	},
	expectStatus: http.StatusBadRequest,
	expectBody: params.Error{
		Code:    params.ErrBadRequest,
		Message: "bad key for $1",
	},
}, {
	about: "multi key with dollar",
	key:   "",
	body: map[string]string{
		"$bar": "value",
	},
	expectStatus: http.StatusBadRequest,
	expectBody: params.Error{
		Code:    params.ErrBadRequest,
		Message: "bad key for $1",
	},
}, {
	about:        "multi key with bad map",
	key:          "",
	body:         "bad",
	expectStatus: http.StatusInternalServerError,
	expectBody: params.Error{
		Message: `cannot unmarshal $1 body: json: cannot unmarshal string into Go value of type map[string]*json.RawMessage`,
	},
}}

func (s *APISuite) TestExtraInfoBadPutRequests(c *gc.C) {
	s.addPublicCharmFromRepo(c, "wordpress", newResolvedURL("cs:~charmers/precise/wordpress-23", 23))
	path := "precise/wordpress-23/meta/"
	for i, test := range extraInfoBadPutRequestsTests {
		c.Logf("test %d: %s", i, test.about)
		contentType := test.contentType
		if contentType == "" {
			contentType = "application/json"
		}
		extraBodyMessage := strings.Replace(test.expectBody.Message, "$1", "extra-info", -1)
		commonBodyMessage := strings.Replace(test.expectBody.Message, "$1", "common-info", -1)
		test.expectBody.Message = extraBodyMessage
		httptesting.AssertJSONCall(c, httptesting.JSONCallParams{
			Handler: s.srv,
			URL:     storeURL(path + "extra-info/" + test.key),
			Method:  "PUT",
			Header: http.Header{
				"Content-Type": {contentType},
			},
			Username:     testUsername,
			Password:     testPassword,
			Body:         strings.NewReader(mustMarshalJSON(test.body)),
			ExpectStatus: test.expectStatus,
			ExpectBody:   test.expectBody,
		})
		test.expectBody.Message = commonBodyMessage
		httptesting.AssertJSONCall(c, httptesting.JSONCallParams{
			Handler: s.srv,
			URL:     storeURL(path + "common-info/" + test.key),
			Method:  "PUT",
			Header: http.Header{
				"Content-Type": {contentType},
			},
			Username:     testUsername,
			Password:     testPassword,
			Body:         strings.NewReader(mustMarshalJSON(test.body)),
			ExpectStatus: test.expectStatus,
			ExpectBody:   test.expectBody,
		})
	}
}

func (s *APISuite) TestExtraInfoPutUnauthorized(c *gc.C) {
	s.addPublicCharmFromRepo(c, "wordpress", newResolvedURL("cs:~charmers/precise/wordpress-23", 23))
	httptesting.AssertJSONCall(c, httptesting.JSONCallParams{
		Handler: s.srv,
		URL:     storeURL("precise/wordpress-23/meta/extra-info"),
		Method:  "PUT",
		Header: http.Header{
			"Content-Type": {"application/json"},
		},
		Body: strings.NewReader(mustMarshalJSON(map[string]string{
			"bar": "value",
		})),
		ExpectStatus: http.StatusProxyAuthRequired,
		ExpectBody:   dischargeRequiredBody,
	})
	httptesting.AssertJSONCall(c, httptesting.JSONCallParams{
		Handler: s.srv,
		URL:     storeURL("precise/wordpress-23/meta/extra-info"),
		Method:  "PUT",
		Header: http.Header{
			"Content-Type":            {"application/json"},
			"Bakery-Protocol-Version": {"1"},
		},
		Body: strings.NewReader(mustMarshalJSON(map[string]string{
			"bar": "value",
		})),
		ExpectStatus: http.StatusUnauthorized,
		ExpectHeader: http.Header{
			"WWW-Authenticate": {"Macaroon"},
		},
		ExpectBody: dischargeRequiredBody,
	})
	httptesting.AssertJSONCall(c, httptesting.JSONCallParams{
		Handler: s.srv,
		URL:     storeURL("precise/wordpress-23/meta/common-info"),
		Method:  "PUT",
		Header: http.Header{
			"Content-Type": {"application/json"},
		},
		Body: strings.NewReader(mustMarshalJSON(map[string]string{
			"bar": "value",
		})),
		ExpectStatus: http.StatusProxyAuthRequired,
		ExpectBody:   dischargeRequiredBody,
	})
	httptesting.AssertJSONCall(c, httptesting.JSONCallParams{
		Handler: s.srv,
		URL:     storeURL("precise/wordpress-23/meta/common-info"),
		Method:  "PUT",
		Header: http.Header{
			"Content-Type":            {"application/json"},
			"Bakery-Protocol-Version": {"1"},
		},
		Body: strings.NewReader(mustMarshalJSON(map[string]string{
			"bar": "value",
		})),
		ExpectStatus: http.StatusUnauthorized,
		ExpectHeader: http.Header{
			"WWW-Authenticate": {"Macaroon"},
		},
		ExpectBody: dischargeRequiredBody,
	})
}

func (s *APISuite) TestCommonInfo(c *gc.C) {
	s.addPublicCharmFromRepo(c, "wordpress", newResolvedURL("~charmers/precise/wordpress-23", 23))
	s.addPublicCharmFromRepo(c, "wordpress", newResolvedURL("~charmers/precise/wordpress-24", 24))
	s.addPublicCharmFromRepo(c, "wordpress", newResolvedURL("~charmers/trusty/wordpress-1", 1))

	s.assertPutAsAdmin(c, "wordpress/meta/common-info/key", "something")

	s.assertGet(c, "wordpress/meta/common-info", map[string]string{
		"key": "something",
	})
	for i, u := range []string{"precise/wordpress-23", "precise/wordpress-24", "trusty/wordpress-1"} {
		c.Logf("id %d: %q", i, u)
		s.assertGet(c, u+"/meta/common-info", map[string]string{
			"key": "something",
		})
		e, err := s.store.FindBaseEntity(charm.MustParseURL(u), nil)
		c.Assert(err, gc.IsNil)
		c.Assert(e.CommonInfo, gc.DeepEquals, map[string][]byte{
			"key": []byte("\"something\""),
		})
	}
}

func isNull(v interface{}) bool {
	data, err := json.Marshal(v)
	if err != nil {
		panic(err)
	}
	return string(data) == "null"
}

func (s *APISuite) TestMetaEndpointsAny(c *gc.C) {
	rurls := s.addTestEntities(c)
	// We check the meta endpoint for both promulgated and non-promulgated
	// versions of each URL.
	urls := make([]*router.ResolvedURL, 0, len(rurls)*2)
	for _, rurl := range rurls {
		urls = append(urls, rurl)
		if rurl.PromulgatedRevision != -1 {
			rurl1 := *rurl
			rurl1.PromulgatedRevision = -1
			urls = append(urls, &rurl1)
		}
	}
	for _, url := range urls {
		charmId := strings.TrimPrefix(url.String(), "cs:")
		var flags []string
		expectData := params.MetaAnyResponse{
			Id:   url.PreferredURL(),
			Meta: make(map[string]interface{}),
		}
		for _, ep := range metaEndpoints {
			flags = append(flags, "include="+ep.name)
			isBundle := url.URL.Series == "bundle"
			if ep.exclusive != 0 && isBundle != (ep.exclusive == bundleOnly) {
				// endpoint not relevant.
				continue
			}
			val, err := ep.get(s.store, url)
			c.Assert(err, gc.IsNil)
			if val != nil {
				expectData.Meta[ep.name] = val
			}
		}
		s.assertGet(c, charmId+"/meta/any?"+strings.Join(flags, "&"), expectData)
	}
}

func (s *APISuite) TestMetaAnyWithNoIncludesAndNoEntity(c *gc.C) {
	wordpressURL, _ := s.addPublicCharmFromRepo(
		c,
		"wordpress",
		newResolvedURL("cs:~charmers/precise/wordpress-23", 23),
	)
	httptesting.AssertJSONCall(c, httptesting.JSONCallParams{
		Handler:      s.srv,
		URL:          storeURL("precise/wordpress-1/meta/any"),
		ExpectStatus: http.StatusNotFound,
		ExpectBody: params.Error{
			Code:    params.ErrNotFound,
			Message: `no matching charm or bundle for cs:precise/wordpress-1`,
		},
	})
	httptesting.AssertJSONCall(c, httptesting.JSONCallParams{
		Handler:      s.srv,
		URL:          storeURL("meta/any?id=precise/wordpress-23&id=precise/wordpress-1"),
		ExpectStatus: http.StatusOK,
		ExpectBody: map[string]interface{}{
			"precise/wordpress-23": params.MetaAnyResponse{
				Id: wordpressURL.PreferredURL(),
			},
		},
	})
	httptesting.AssertJSONCall(c, httptesting.JSONCallParams{
		Handler:      s.srv,
		URL:          storeURL("precise/wordpress-23/meta/any"),
		ExpectStatus: http.StatusOK,
		ExpectBody: params.MetaAnyResponse{
			Id: wordpressURL.PreferredURL(),
		},
	})
}

// In this test we rely on the charm.v2 testing repo package and
// dummy charm that has actions included.
func (s *APISuite) TestMetaCharmActions(c *gc.C) {
	url, dummy := s.addPublicCharmFromRepo(c, "dummy", newResolvedURL("cs:~charmers/precise/dummy-10", 10))
	s.assertGet(c, "precise/dummy-10/meta/charm-actions", dummy.Actions())
	s.assertGet(c, "precise/dummy-10/meta/any?include=charm-actions",
		params.MetaAnyResponse{
			Id: url.PreferredURL(),
			Meta: map[string]interface{}{
				"charm-actions": dummy.Actions(),
			},
		},
	)
}

func (s *APISuite) TestBulkMeta(c *gc.C) {
	// We choose an arbitrary set of ids and metadata here, just to smoke-test
	// whether the meta/any logic is hooked up correctly.
	// Detailed tests for this feature are in the router package.

	_, wordpress := s.addPublicCharmFromRepo(c, "wordpress", newResolvedURL("cs:~charmers/precise/wordpress-23", 23))
	_, mysql := s.addPublicCharmFromRepo(c, "mysql", newResolvedURL("cs:~charmers/precise/mysql-10", 10))
	s.assertGet(c,
		"meta/charm-metadata?id=precise/wordpress-23&id=precise/mysql-10",
		map[string]*charm.Meta{
			"precise/wordpress-23": wordpress.Meta(),
			"precise/mysql-10":     mysql.Meta(),
		},
	)
}

func (s *APISuite) TestBulkMetaAny(c *gc.C) {
	// We choose an arbitrary set of metadata here, just to smoke-test
	// whether the meta/any logic is hooked up correctly.
	// Detailed tests for this feature are in the router package.

	wordpressURL, wordpress := s.addPublicCharmFromRepo(c, "wordpress", newResolvedURL("cs:~charmers/precise/wordpress-23", 23))
	mysqlURL, mysql := s.addPublicCharmFromRepo(c, "mysql", newResolvedURL("cs:~charmers/precise/mysql-10", 10))
	s.assertGet(c,
		"meta/any?include=charm-metadata&include=charm-config&id=precise/wordpress-23&id=precise/mysql-10",
		map[string]params.MetaAnyResponse{
			"precise/wordpress-23": {
				Id: wordpressURL.PreferredURL(),
				Meta: map[string]interface{}{
					"charm-config":   wordpress.Config(),
					"charm-metadata": wordpress.Meta(),
				},
			},
			"precise/mysql-10": {
				Id: mysqlURL.PreferredURL(),
				Meta: map[string]interface{}{
					"charm-config":   mysql.Config(),
					"charm-metadata": mysql.Meta(),
				},
			},
		},
	)
}

var metaCharmTagsTests = []struct {
	about      string
	tags       []string
	categories []string
	expectTags []string
}{{
	about:      "tags only",
	tags:       []string{"foo", "bar"},
	expectTags: []string{"foo", "bar"},
}, {
	about:      "categories only",
	categories: []string{"foo", "bar"},
	expectTags: []string{"foo", "bar"},
}, {
	about:      "tags and categories",
	categories: []string{"foo", "bar"},
	tags:       []string{"tag1", "tag2"},
	expectTags: []string{"tag1", "tag2"},
}, {
	about: "no tags or categories",
}}

func (s *APISuite) TestMetaCharmTags(c *gc.C) {
	url := newResolvedURL("~charmers/precise/wordpress-0", -1)
	for i, test := range metaCharmTagsTests {
		c.Logf("%d: %s", i, test.about)
		url.URL.Revision = i
		s.addPublicCharm(c, storetesting.NewCharm(&charm.Meta{
			Tags:       test.tags,
			Categories: test.categories,
		}), url)
		httptesting.AssertJSONCall(c, httptesting.JSONCallParams{
			Handler:      s.srv,
			URL:          storeURL(url.URL.Path() + "/meta/tags"),
			ExpectStatus: http.StatusOK,
			ExpectBody:   params.TagsResponse{test.expectTags},
		})
	}
}

func (s *APISuite) TestPromulgatedMetaCharmTags(c *gc.C) {
	url := newResolvedURL("~charmers/precise/wordpress-0", 0)
	for i, test := range metaCharmTagsTests {
		c.Logf("%d: %s", i, test.about)
		url.URL.Revision = i
		url.PromulgatedRevision = i
		s.addPublicCharm(c, storetesting.NewCharm(&charm.Meta{
			Tags:       test.tags,
			Categories: test.categories,
		}), url)
		httptesting.AssertJSONCall(c, httptesting.JSONCallParams{
			Handler:      s.srv,
			URL:          storeURL(url.URL.Path() + "/meta/tags"),
			ExpectStatus: http.StatusOK,
			ExpectBody:   params.TagsResponse{test.expectTags},
		})
	}
}

func (s *APISuite) TestBundleTags(c *gc.C) {
	url := newResolvedURL("~charmers/bundle/wordpress-simple-2", -1)
	s.addPublicBundle(c, storetesting.NewBundle(&charm.BundleData{
		Tags: []string{"foo", "bar"},
		Services: map[string]*charm.ServiceSpec{
			"wordpress": {
				Charm: "wordpress",
			},
		},
	}), url, true)
	httptesting.AssertJSONCall(c, httptesting.JSONCallParams{
		Handler:      s.srv,
		URL:          storeURL(url.URL.Path() + "/meta/tags"),
		ExpectStatus: http.StatusOK,
		ExpectBody:   params.TagsResponse{[]string{"foo", "bar"}},
	})
}

func (s *APISuite) TestPromulgatedBundleTags(c *gc.C) {
	url := newResolvedURL("~charmers/bundle/wordpress-simple-2", 2)
	s.addPublicBundle(c, storetesting.NewBundle(&charm.BundleData{
		Tags: []string{"foo", "bar"},
		Services: map[string]*charm.ServiceSpec{
			"wordpress": {
				Charm: "wordpress",
			},
		},
	}), url, true)
	httptesting.AssertJSONCall(c, httptesting.JSONCallParams{
		Handler:      s.srv,
		URL:          storeURL(url.URL.Path() + "/meta/tags"),
		ExpectStatus: http.StatusOK,
		ExpectBody:   params.TagsResponse{[]string{"foo", "bar"}},
	})
}

type testMetaCharm struct {
	meta *charm.Meta
	charm.Charm
}

func (c *testMetaCharm) Meta() *charm.Meta {
	return c.meta
}

func (s *APISuite) TestIdsAreResolved(c *gc.C) {
	// This is just testing that ResolveURL is actually
	// passed to the router. Given how Router is
	// defined, and the ResolveURL tests, this should
	// be sufficient to "join the dots".
	_, wordpress := s.addPublicCharmFromRepo(c, "wordpress", newResolvedURL("cs:~charmers/precise/wordpress-23", 23))
	s.assertGet(c, "wordpress/meta/charm-metadata", wordpress.Meta())
}

func (s *APISuite) TestMetaCharmNotFound(c *gc.C) {
	for i, ep := range metaEndpoints {
		c.Logf("test %d: %s", i, ep.name)
		expected := params.Error{
			Message: `no matching charm or bundle for cs:precise/wordpress-23`,
			Code:    params.ErrNotFound,
		}
		httptesting.AssertJSONCall(c, httptesting.JSONCallParams{
			Handler:      s.srv,
			URL:          storeURL("precise/wordpress-23/meta/" + ep.name),
			ExpectStatus: http.StatusNotFound,
			ExpectBody:   expected,
		})
		expected.Message = `no matching charm or bundle for cs:wordpress`
		httptesting.AssertJSONCall(c, httptesting.JSONCallParams{
			Handler:      s.srv,
			URL:          storeURL("wordpress/meta/" + ep.name),
			ExpectStatus: http.StatusNotFound,
			ExpectBody:   expected,
		})
	}
}

var resolveURLTests = []struct {
	url      string
	expect   *router.ResolvedURL
	notFound bool
}{{
	url:    "wordpress",
	expect: newResolvedURL("cs:~charmers/trusty/wordpress-25", 25),
}, {
	url:    "precise/wordpress",
	expect: newResolvedURL("cs:~charmers/precise/wordpress-24", 24),
}, {
	url:    "utopic/bigdata",
	expect: newResolvedURL("cs:~charmers/utopic/bigdata-10", 10),
}, {
	url:    "~charmers/precise/wordpress",
	expect: newResolvedURL("cs:~charmers/precise/wordpress-24", -1),
}, {
	url:      "~charmers/precise/wordpress-99",
	notFound: true,
}, {
	url:    "~charmers/wordpress",
	expect: newResolvedURL("cs:~charmers/trusty/wordpress-25", -1),
}, {
	url:      "~charmers/wordpress-24",
	notFound: true,
}, {
	url:    "~bob/wordpress",
	expect: newResolvedURL("cs:~bob/trusty/wordpress-1", -1),
}, {
	url:    "~bob/precise/wordpress",
	expect: newResolvedURL("cs:~bob/precise/wordpress-2", -1),
}, {
	url:    "bigdata",
	expect: newResolvedURL("cs:~charmers/utopic/bigdata-10", 10),
}, {
	url:      "wordpress-24",
	notFound: true,
}, {
	url:    "bundlelovin",
	expect: newResolvedURL("cs:~charmers/bundle/bundlelovin-10", 10),
}, {
	url:      "wordpress-26",
	notFound: true,
}, {
	url:      "foo",
	notFound: true,
}, {
	url:      "trusty/bigdata",
	notFound: true,
}, {
	url:      "~bob/wily/django-47",
	notFound: true,
}, {
	url:      "~bob/django",
	notFound: true,
}, {
	url:      "wily/django",
	notFound: true,
}, {
	url:      "django",
	notFound: true,
}, {
	url:    "~bob/multi-series",
	expect: newResolvedURL("cs:~bob/multi-series-0", -1),
}, {
	url:    "~bob/utopic/multi-series",
	expect: newResolvedURL("cs:~bob/multi-series-0", -1),
}}

func (s *APISuite) TestResolveURL(c *gc.C) {
	s.addPublicCharmFromRepo(c, "wordpress", newResolvedURL("cs:~charmers/precise/wordpress-23", 23))
	s.addPublicCharmFromRepo(c, "wordpress", newResolvedURL("cs:~charmers/precise/wordpress-24", 24))
	s.addPublicCharmFromRepo(c, "wordpress", newResolvedURL("cs:~charmers/trusty/wordpress-24", 24))
	s.addPublicCharmFromRepo(c, "wordpress", newResolvedURL("cs:~charmers/trusty/wordpress-25", 25))
	s.addPublicCharmFromRepo(c, "wordpress", newResolvedURL("cs:~charmers/utopic/wordpress-10", 10))
	s.addPublicCharmFromRepo(c, "wordpress", newResolvedURL("cs:~charmers/saucy/bigdata-99", 99))
	s.addPublicCharmFromRepo(c, "wordpress", newResolvedURL("cs:~charmers/utopic/bigdata-10", 10))
	s.addPublicCharmFromRepo(c, "wordpress", newResolvedURL("cs:~bob/trusty/wordpress-1", -1))
	s.addPublicCharmFromRepo(c, "wordpress", newResolvedURL("cs:~bob/precise/wordpress-2", -1))
	s.addPublicCharmFromRepo(c, "wordpress", newResolvedURL("cs:~bob/precise/other-2", -1))
	s.addPublicBundleFromRepo(c, "wordpress-simple", newResolvedURL("cs:~charmers/bundle/bundlelovin-10", 10), true)
	s.addPublicBundleFromRepo(c, "wordpress-simple", newResolvedURL("cs:~charmers/bundle/wordpress-simple-10", 10), true)
	s.addPublicCharmFromRepo(c, "multi-series", newResolvedURL("cs:~bob/multi-series-0", -1))

	for i, test := range resolveURLTests {
		c.Logf("test %d: %s", i, test.url)
		url := charm.MustParseURL(test.url)
		rurl, err := v5.ResolveURL(entitycache.New(&v5.StoreWithChannel{
			Store:   s.store,
			Channel: params.UnpublishedChannel,
		}), url)
		if test.notFound {
			c.Assert(errgo.Cause(err), gc.Equals, params.ErrNotFound)
			c.Assert(err, gc.ErrorMatches, `no matching charm or bundle for .*`)
			c.Assert(rurl, gc.IsNil)
			continue
		}
		c.Assert(err, gc.IsNil)
		c.Assert(rurl, jc.DeepEquals, test.expect)
	}
}

var serveExpandIdTests = []struct {
	about  string
	url    string
	expect []params.ExpandedId
	err    string
}{{
	about: "fully qualified URL",
	url:   "~charmers/trusty/wordpress-47",
	expect: []params.ExpandedId{
		{Id: "cs:~charmers/utopic/wordpress-42"},
		{Id: "cs:~charmers/trusty/wordpress-47"},
		{Id: "cs:~charmers/wordpress-5"},
	},
}, {
	about: "promulgated URL",
	url:   "trusty/wordpress-47",
	expect: []params.ExpandedId{
		{Id: "cs:utopic/wordpress-42"},
		{Id: "cs:trusty/wordpress-47"},
		{Id: "cs:wordpress-49"},
	},
}, {
	about: "non-promulgated charm",
	url:   "~bob/precise/builder",
	expect: []params.ExpandedId{
		{Id: "cs:~bob/precise/builder-5"},
	},
}, {
	about: "partial URL",
	url:   "haproxy",
	expect: []params.ExpandedId{
		{Id: "cs:trusty/haproxy-1"},
		{Id: "cs:precise/haproxy-1"},
	},
}, {
	about: "revision with series matches bundles (and multi-series charms) only",
	url:   "mongo-0",
	expect: []params.ExpandedId{
		{Id: "cs:bundle/mongo-0"},
	},
}, {
	about: "single result",
	url:   "bundle/mongo-0",
	expect: []params.ExpandedId{
		{Id: "cs:bundle/mongo-0"},
	},
}, {
	about: "fully qualified URL with no entities found",
	url:   "~charmers/precise/no-such-42",
	err:   `no matching charm or bundle for cs:~charmers/precise/no-such-42`,
}, {
	about: "partial URL with no entities found",
	url:   "no-such",
	err:   `no matching charm or bundle for cs:no-such`,
}}

func (s *APISuite) TestServeExpandId(c *gc.C) {
	// Add a bunch of entities in the database.
	// Note that expand-id only cares about entity identifiers,
	// so it is ok to reuse the same charm for all the entities.
	s.addPublicCharmFromRepo(c, "wordpress", newResolvedURL("cs:~charmers/utopic/wordpress-42", 42))
	s.addPublicCharmFromRepo(c, "wordpress", newResolvedURL("cs:~charmers/trusty/wordpress-47", 47))
	err := s.store.AddCharmWithArchive(newResolvedURL("cs:~charmers/trusty/wordpress-48", 48), storetesting.NewCharm(nil))
	c.Assert(err, gc.IsNil)
	err = s.store.Publish(newResolvedURL("cs:~charmers/trusty/wordpress-48", 48), params.DevelopmentChannel)
	c.Assert(err, gc.IsNil)
	s.addPublicCharmFromRepo(c, "multi-series", newResolvedURL("cs:~charmers/wordpress-5", 49))

	s.addPublicCharmFromRepo(c, "wordpress", newResolvedURL("cs:~charmers/precise/haproxy-1", 1))
	s.addPublicCharmFromRepo(c, "wordpress", newResolvedURL("cs:~charmers/trusty/haproxy-1", 1))

	s.addPublicCharmFromRepo(c, "wordpress", newResolvedURL("cs:~bob/precise/builder-5", -1))

	s.addPublicBundleFromRepo(c, "wordpress-simple", newResolvedURL("cs:~charmers/bundle/mongo-0", 0), true)
	s.addPublicBundleFromRepo(c, "wordpress-simple", newResolvedURL("cs:~charmers/bundle/wordpress-simple-0", 0), true)

	for i, test := range serveExpandIdTests {
		c.Logf("test %d: %s", i, test.about)
		storeURL := storeURL(test.url + "/expand-id")
		var expectStatus int
		var expectBody interface{}
		if test.err == "" {
			expectStatus = http.StatusOK
			expectBody = test.expect
		} else {
			expectStatus = http.StatusNotFound
			expectBody = params.Error{
				Code:    params.ErrNotFound,
				Message: test.err,
			}
		}
		httptesting.AssertJSONCall(c, httptesting.JSONCallParams{
			Handler:      s.srv,
			URL:          storeURL,
			ExpectStatus: expectStatus,
			ExpectBody:   expectBody,
		})
	}
}

var serveMetaRevisionInfoTests = []struct {
	about  string
	url    string
	asUser string
	expect params.RevisionInfoResponse
	err    string
}{{
	about: "fully qualified url",
	url:   "trusty/wordpress-9",
	expect: params.RevisionInfoResponse{
		[]*charm.URL{
			charm.MustParseURL("cs:trusty/wordpress-43"),
			charm.MustParseURL("cs:trusty/wordpress-42"),
			charm.MustParseURL("cs:trusty/wordpress-41"),
			charm.MustParseURL("cs:trusty/wordpress-9"),
		},
	},
}, {
	about: "partial url uses a default series",
	url:   "wordpress",
	expect: params.RevisionInfoResponse{
		[]*charm.URL{
			charm.MustParseURL("cs:trusty/wordpress-43"),
			charm.MustParseURL("cs:trusty/wordpress-42"),
			charm.MustParseURL("cs:trusty/wordpress-41"),
			charm.MustParseURL("cs:trusty/wordpress-9"),
		},
	},
}, {
	about: "non-promulgated URL gives non-promulgated revisions (~charmers)",
	url:   "~charmers/trusty/cinder",
	expect: params.RevisionInfoResponse{
		[]*charm.URL{
			charm.MustParseURL("cs:~charmers/trusty/cinder-6"),
			charm.MustParseURL("cs:~charmers/trusty/cinder-5"),
			charm.MustParseURL("cs:~charmers/trusty/cinder-4"),
			charm.MustParseURL("cs:~charmers/trusty/cinder-3"),
			charm.MustParseURL("cs:~charmers/trusty/cinder-2"),
			charm.MustParseURL("cs:~charmers/trusty/cinder-1"),
			charm.MustParseURL("cs:~charmers/trusty/cinder-0"),
		},
	},
}, {
	about: "non-promulgated URL gives non-promulgated revisions (~openstack-charmers)",
	url:   "~openstack-charmers/trusty/cinder",
	expect: params.RevisionInfoResponse{
		[]*charm.URL{
			charm.MustParseURL("cs:~openstack-charmers/trusty/cinder-1"),
			charm.MustParseURL("cs:~openstack-charmers/trusty/cinder-0"),
		},
	},
}, {
	about: "promulgated URL gives promulgated revisions",
	url:   "trusty/cinder",
	expect: params.RevisionInfoResponse{
		[]*charm.URL{
			charm.MustParseURL("cs:trusty/cinder-5"),
			charm.MustParseURL("cs:trusty/cinder-4"),
			charm.MustParseURL("cs:trusty/cinder-3"),
			charm.MustParseURL("cs:trusty/cinder-2"),
			charm.MustParseURL("cs:trusty/cinder-1"),
			charm.MustParseURL("cs:trusty/cinder-0"),
		},
	},
}, {
	about: "multi-series charm expands to all revisions of that charm",
	url:   "multi-series",
	expect: params.RevisionInfoResponse{
		[]*charm.URL{
			charm.MustParseURL("cs:multi-series-41"),
			charm.MustParseURL("cs:multi-series-40"),
		},
	},
}, {
	about: "multi-series charm with series specified",
	url:   "trusty/multi-series",
	expect: params.RevisionInfoResponse{
		[]*charm.URL{
			charm.MustParseURL("cs:multi-series-41"),
			charm.MustParseURL("cs:multi-series-40"),
		},
	},
}, {
	about: "multi-series charm with non-promulgated URL",
	url:   "~charmers/multi-series",
	expect: params.RevisionInfoResponse{
		[]*charm.URL{
			charm.MustParseURL("cs:~charmers/multi-series-2"),
			charm.MustParseURL("cs:~charmers/multi-series-1"),
		},
	},
}, {
	about: "multi-series charm with non-promulgated URL and series specified",
	url:   "~charmers/utopic/multi-series",
	expect: params.RevisionInfoResponse{
		[]*charm.URL{
			charm.MustParseURL("cs:~charmers/multi-series-2"),
			charm.MustParseURL("cs:~charmers/multi-series-1"),
		},
	},
}, {
	about: "mixed multi/single series charm, latest rev",
	url:   "mixed",
	expect: params.RevisionInfoResponse{
		[]*charm.URL{
			charm.MustParseURL("cs:mixed-43"),
			charm.MustParseURL("cs:mixed-42"),
			charm.MustParseURL("cs:trusty/mixed-41"),
			charm.MustParseURL("cs:trusty/mixed-40"),
		},
	},
}, {
	about: "mixed multi/single series charm with series",
	url:   "trusty/mixed-40",
	expect: params.RevisionInfoResponse{
		[]*charm.URL{
			charm.MustParseURL("cs:mixed-43"),
			charm.MustParseURL("cs:mixed-42"),
			charm.MustParseURL("cs:trusty/mixed-41"),
			charm.MustParseURL("cs:trusty/mixed-40"),
		},
	},
}, {
	about: "no entities found",
	url:   "precise/no-such-33",
	err:   `no matching charm or bundle for cs:precise/no-such-33`,
}}

func (s *APISuite) TestServeMetaRevisionInfo(c *gc.C) {
	s.addPublicCharmFromRepo(c, "wordpress", newResolvedURL("cs:~charmers/trusty/mysql-41", 41))
	s.addPublicCharmFromRepo(c, "wordpress", newResolvedURL("cs:~charmers/trusty/mysql-42", 42))

	s.addPublicCharmFromRepo(c, "wordpress", newResolvedURL("cs:~charmers/trusty/wordpress-9", 9))
	s.addPublicCharmFromRepo(c, "wordpress", newResolvedURL("cs:~charmers/trusty/wordpress-41", 41))
	s.addPublicCharmFromRepo(c, "wordpress", newResolvedURL("cs:~charmers/trusty/wordpress-42", 42))
	s.addPublicCharmFromRepo(c, "wordpress", newResolvedURL("cs:~charmers/trusty/wordpress-43", 43))

	s.addPublicCharmFromRepo(c, "wordpress", newResolvedURL("cs:~charmers/precise/wordpress-42", 42))

	s.addPublicCharmFromRepo(c, "wordpress", newResolvedURL("cs:~charmers/trusty/cinder-0", -1))
	s.addPublicCharmFromRepo(c, "wordpress", newResolvedURL("cs:~charmers/trusty/cinder-1", -1))
	s.addPublicCharmFromRepo(c, "wordpress", newResolvedURL("cs:~charmers/trusty/cinder-2", 0))
	s.addPublicCharmFromRepo(c, "wordpress", newResolvedURL("cs:~charmers/trusty/cinder-3", 1))
	s.addPublicCharmFromRepo(c, "wordpress", newResolvedURL("cs:~openstack-charmers/trusty/cinder-0", 2))
	s.addPublicCharmFromRepo(c, "wordpress", newResolvedURL("cs:~openstack-charmers/trusty/cinder-1", 3))
	s.addPublicCharmFromRepo(c, "wordpress", newResolvedURL("cs:~charmers/trusty/cinder-4", -1))
	s.addPublicCharmFromRepo(c, "wordpress", newResolvedURL("cs:~charmers/trusty/cinder-5", 4))
	s.addPublicCharmFromRepo(c, "wordpress", newResolvedURL("cs:~charmers/trusty/cinder-6", 5))

	s.addPublicCharmFromRepo(c, "multi-series", newResolvedURL("cs:~charmers/multi-series-1", 40))
	s.addPublicCharmFromRepo(c, "multi-series", newResolvedURL("cs:~charmers/multi-series-2", 41))

	s.addPublicCharmFromRepo(c, "wordpress", newResolvedURL("cs:~charmers/trusty/mixed-1", 40))
	s.addPublicCharmFromRepo(c, "wordpress", newResolvedURL("cs:~charmers/trusty/mixed-2", 41))
	s.addPublicCharmFromRepo(c, "multi-series", newResolvedURL("cs:~charmers/mixed-3", 42))
	s.addPublicCharmFromRepo(c, "multi-series", newResolvedURL("cs:~charmers/mixed-4", 43))

	for i, test := range serveMetaRevisionInfoTests {
		c.Logf("test %d: %s", i, test.about)
		storeURL := storeURL(test.url + "/meta/revision-info")
		var expectStatus int
		var expectBody interface{}
		if test.err == "" {
			expectStatus = http.StatusOK
			expectBody = test.expect
		} else {
			expectStatus = http.StatusNotFound
			expectBody = params.Error{
				Code:    params.ErrNotFound,
				Message: test.err,
			}
		}
		do := bakeryDo(nil)
		if test.asUser != "" {
			do = s.bakeryDoAsUser(c, test.asUser)
		}
		httptesting.AssertJSONCall(c, httptesting.JSONCallParams{
			Handler:      s.srv,
			URL:          storeURL,
			Do:           do,
			ExpectStatus: expectStatus,
			ExpectBody:   expectBody,
		})
	}
}

var metaStatsTests = []struct {
	// about describes the test.
	about string
	// url is the entity id to use when making the meta/stats request.
	url string
	// downloads maps entity ids to a numeric key/value pair where the key is
	// the number of days in the past when the entity was downloaded and the
	// value is the number of downloads performed that day.
	downloads map[string]map[int]int
	// expectResponse is the expected response from the meta/stats endpoint.
	expectResponse params.StatsResponse
}{{
	about:     "no downloads",
	url:       "trusty/mysql-0",
	downloads: map[string]map[int]int{"trusty/mysql-0": {}},
}, {
	about: "single download",
	url:   "utopic/django-42",
	downloads: map[string]map[int]int{
		"utopic/django-42": {0: 1},
	},
	expectResponse: params.StatsResponse{
		ArchiveDownloadCount: 1,
		ArchiveDownload: params.StatsCount{
			Total: 1,
			Day:   1,
			Week:  1,
			Month: 1,
		},
		ArchiveDownloadAllRevisions: params.StatsCount{
			Total: 1,
			Day:   1,
			Week:  1,
			Month: 1,
		},
	},
}, {
	about: "single download a long time ago",
	url:   "utopic/django-42",
	downloads: map[string]map[int]int{
		"utopic/django-42": {100: 1},
	},
	expectResponse: params.StatsResponse{
		ArchiveDownloadCount: 1,
		ArchiveDownload: params.StatsCount{
			Total: 1,
		},
		ArchiveDownloadAllRevisions: params.StatsCount{
			Total: 1,
		},
	},
}, {
	about: "some downloads this month",
	url:   "utopic/wordpress-47",
	downloads: map[string]map[int]int{
		"utopic/wordpress-47": {20: 2, 25: 5},
	},
	expectResponse: params.StatsResponse{
		ArchiveDownloadCount: 2 + 5,
		ArchiveDownload: params.StatsCount{
			Total: 2 + 5,
			Month: 2 + 5,
		},
		ArchiveDownloadAllRevisions: params.StatsCount{
			Total: 2 + 5,
			Month: 2 + 5,
		},
	},
}, {
	about: "multiple recent downloads",
	url:   "utopic/django-42",
	downloads: map[string]map[int]int{
		"utopic/django-42": {100: 1, 12: 3, 8: 5, 4: 10, 2: 1, 0: 3},
	},
	expectResponse: params.StatsResponse{
		ArchiveDownloadCount: 1 + 3 + 5 + 10 + 1 + 3,
		ArchiveDownload: params.StatsCount{
			Total: 1 + 3 + 5 + 10 + 1 + 3,
			Day:   3,
			Week:  10 + 1 + 3,
			Month: 3 + 5 + 10 + 1 + 3,
		},
		ArchiveDownloadAllRevisions: params.StatsCount{
			Total: 1 + 3 + 5 + 10 + 1 + 3,
			Day:   3,
			Week:  10 + 1 + 3,
			Month: 3 + 5 + 10 + 1 + 3,
		},
	},
}, {
	about: "sparse downloads",
	url:   "utopic/django-42",
	downloads: map[string]map[int]int{
		"utopic/django-42": {200: 3, 27: 4, 3: 5},
	},
	expectResponse: params.StatsResponse{
		ArchiveDownloadCount: 3 + 4 + 5,
		ArchiveDownload: params.StatsCount{
			Total: 3 + 4 + 5,
			Week:  5,
			Month: 4 + 5,
		},
		ArchiveDownloadAllRevisions: params.StatsCount{
			Total: 3 + 4 + 5,
			Week:  5,
			Month: 4 + 5,
		},
	},
}, {
	about: "bundle downloads",
	url:   "bundle/django-simple-2",
	downloads: map[string]map[int]int{
		"bundle/django-simple-2": {200: 3, 27: 4, 3: 5},
	},
	expectResponse: params.StatsResponse{
		ArchiveDownloadCount: 3 + 4 + 5,
		ArchiveDownload: params.StatsCount{
			Total: 3 + 4 + 5,
			Week:  5,
			Month: 4 + 5,
		},
		ArchiveDownloadAllRevisions: params.StatsCount{
			Total: 3 + 4 + 5,
			Week:  5,
			Month: 4 + 5,
		},
	},
}, {
	about: "different charms",
	url:   "trusty/rails-47",
	downloads: map[string]map[int]int{
		"utopic/rails-47": {200: 3, 27: 4, 3: 5},
		"trusty/rails-47": {20: 2, 6: 10},
		"trusty/mysql-0":  {200: 1, 14: 2, 1: 7},
	},
	expectResponse: params.StatsResponse{
		ArchiveDownloadCount: 2 + 10,
		ArchiveDownload: params.StatsCount{
			Total: 2 + 10,
			Week:  10,
			Month: 2 + 10,
		},
		ArchiveDownloadAllRevisions: params.StatsCount{
			Total: 2 + 10,
			Week:  10,
			Month: 2 + 10,
		},
	},
}, {
	about: "different revisions of the same charm",
	url:   "precise/rails-1",
	downloads: map[string]map[int]int{
		"precise/rails-0": {300: 1, 200: 2},
		"precise/rails-1": {100: 5, 10: 3, 2: 7},
		"precise/rails-2": {6: 10, 0: 9},
	},
	expectResponse: params.StatsResponse{
		ArchiveDownloadCount: 5 + 3 + 7,
		ArchiveDownload: params.StatsCount{
			Total: 5 + 3 + 7,
			Week:  7,
			Month: 3 + 7,
		},
		ArchiveDownloadAllRevisions: params.StatsCount{
			Total: (1 + 2) + (5 + 3 + 7) + (10 + 9),
			Day:   0 + 0 + 9,
			Week:  0 + 7 + (10 + 9),
			Month: 0 + (3 + 7) + (10 + 9),
		},
	},
}, {
	about: "downloads only in an old revision",
	url:   "trusty/wordpress-2",
	downloads: map[string]map[int]int{
		"precise/wordpress-2": {2: 2, 0: 1},
		"trusty/wordpress-0":  {100: 10},
		"trusty/wordpress-2":  {},
	},
	expectResponse: params.StatsResponse{
		ArchiveDownloadAllRevisions: params.StatsCount{
			Total: 10,
		},
	},
}, {
	about: "downloads only in newer revision",
	url:   "utopic/wordpress-0",
	downloads: map[string]map[int]int{
		"utopic/wordpress-0": {},
		"utopic/wordpress-1": {31: 7, 10: 1, 3: 2, 0: 1},
		"utopic/wordpress-2": {6: 9, 0: 2},
	},
	expectResponse: params.StatsResponse{
		ArchiveDownloadAllRevisions: params.StatsCount{
			Total: (7 + 1 + 2 + 1) + (9 + 2),
			Day:   1 + 2,
			Week:  (2 + 1) + (9 + 2),
			Month: (1 + 2 + 1) + (9 + 2),
		},
	},
}, {
	about: "non promulgated charms",
	url:   "~who/utopic/django-0",
	downloads: map[string]map[int]int{
		"utopic/django-0":      {100: 1, 10: 2, 1: 3, 0: 4},
		"~who/utopic/django-0": {2: 5},
	},
	expectResponse: params.StatsResponse{
		ArchiveDownloadCount: 5,
		ArchiveDownload: params.StatsCount{
			Total: 5,
			Week:  5,
			Month: 5,
		},
		ArchiveDownloadAllRevisions: params.StatsCount{
			Total: 5,
			Week:  5,
			Month: 5,
		},
	},
}}

func (s *APISuite) TestMetaStats(c *gc.C) {
	if !storetesting.MongoJSEnabled() {
		c.Skip("MongoDB JavaScript not available")
	}
	// TODO (frankban): remove this call when removing the legacy counts logic.
	patchLegacyDownloadCountsEnabled(s.AddCleanup, false)

	today := time.Now()
	for i, test := range metaStatsTests {
		c.Logf("test %d: %s", i, test.about)

		for id, downloadsPerDay := range test.downloads {
			url := &router.ResolvedURL{
				URL:                 *charm.MustParseURL(id),
				PromulgatedRevision: -1,
			}
			if url.URL.User == "" {
				url.URL.User = "charmers"
				url.PromulgatedRevision = url.URL.Revision
			}

			// Add the required entities to the database.
			if url.URL.Series == "bundle" {
				s.addPublicBundleFromRepo(c, "wordpress-simple", url, true)
			} else {
				s.addPublicCharmFromRepo(c, "wordpress", url)
			}

			// Simulate the entity was downloaded at the specified dates.
			for daysAgo, downloads := range downloadsPerDay {
				date := today.AddDate(0, 0, -daysAgo)
				key := []string{params.StatsArchiveDownload, url.URL.Series, url.URL.Name, url.URL.User, strconv.Itoa(url.URL.Revision)}
				for i := 0; i < downloads; i++ {
					err := s.store.IncCounterAtTime(key, date)
					c.Assert(err, gc.IsNil)
				}
				if url.PromulgatedRevision > -1 {
					key := []string{params.StatsArchiveDownloadPromulgated, url.URL.Series, url.URL.Name, "", strconv.Itoa(url.PromulgatedRevision)}
					for i := 0; i < downloads; i++ {
						err := s.store.IncCounterAtTime(key, date)
						c.Assert(err, gc.IsNil)
					}
				}
			}
		}
		// Ensure the meta/stats response reports the correct downloads count.
		s.assertGet(c, test.url+"/meta/stats", test.expectResponse)

		// Clean up the collections.
		_, err := s.store.DB.Entities().RemoveAll(nil)
		c.Assert(err, gc.IsNil)
		_, err = s.store.DB.StatCounters().RemoveAll(nil)
		c.Assert(err, gc.IsNil)
	}
}

var metaStatsWithLegacyDownloadCountsTests = []struct {
	about       string
	count       string
	expectValue int64
	expectError string
}{{
	about: "no extra-info",
}, {
	about: "zero downloads",
	count: "0",
}, {
	about:       "some downloads",
	count:       "47",
	expectValue: 47,
}, {
	about:       "invalid value",
	count:       "invalid",
	expectError: "cannot unmarshal extra-info value: invalid character 'i' looking for beginning of value",
}}

// Tests meta/stats with LegacyDownloadCountsEnabled set to true.
// TODO (frankban): remove this test case when removing the legacy counts
// logic.
func (s *APISuite) TestMetaStatsWithLegacyDownloadCounts(c *gc.C) {
	patchLegacyDownloadCountsEnabled(s.AddCleanup, true)
	id, _ := s.addPublicCharmFromRepo(c, "wordpress", newResolvedURL("~charmers/utopic/wordpress-42", 42))
	url := storeURL("utopic/wordpress-42/meta/stats")

	for i, test := range metaStatsWithLegacyDownloadCountsTests {
		c.Logf("test %d: %s", i, test.about)

		// Update the entity extra info if required.
		if test.count != "" {
			extraInfo := map[string][]byte{
				params.LegacyDownloadStats: []byte(test.count),
			}
			err := s.store.UpdateEntity(id, bson.D{{
				"$set", bson.D{{"extrainfo", extraInfo}},
			}})
			c.Assert(err, gc.IsNil)
		}

		var expectBody interface{}
		var expectStatus int
		if test.expectError == "" {
			// Ensure the downloads count is correctly returned.
			expectBody = params.StatsResponse{
				ArchiveDownloadCount: test.expectValue,
				ArchiveDownload: params.StatsCount{
					Total: test.expectValue,
				},
				ArchiveDownloadAllRevisions: params.StatsCount{
					Total: test.expectValue,
				},
			}
			expectStatus = http.StatusOK
		} else {
			// Ensure an error is returned.
			expectBody = params.Error{
				Message: test.expectError,
			}
			expectStatus = http.StatusInternalServerError
		}

		// Perform the request.
		httptesting.AssertJSONCall(c, httptesting.JSONCallParams{
			Handler:      s.srv,
			URL:          url,
			ExpectStatus: expectStatus,
			ExpectBody:   expectBody,
		})
	}
}

type publishSpec struct {
	id   *router.ResolvedURL
	time string
	acl  []string
}

func (p publishSpec) published() params.Published {
	t, err := time.Parse("2006-01-02 15:04", p.time)
	if err != nil {
		panic(err)
	}
	return params.Published{&p.id.URL, t}
}

var publishedCharms = []publishSpec{{
	id:   newResolvedURL("cs:~charmers/precise/wordpress-1", 1),
	time: "5432-10-12 00:00",
}, {
	id:   newResolvedURL("cs:~charmers/precise/mysql-1", 1),
	time: "5432-10-12 13:00",
}, {
	id:   newResolvedURL("cs:~charmers/precise/wordpress-2", 2),
	time: "5432-10-12 23:59",
}, {
	id:   newResolvedURL("cs:~charmers/precise/mysql-2", 2),
	time: "5432-10-13 00:00",
}, {
	id:   newResolvedURL("cs:~charmers/precise/mysql-5", 5),
	time: "5432-10-13 10:00",
}, {
	id:   newResolvedURL("cs:~charmers/precise/wordpress-3", 3),
	time: "5432-10-14 01:00",
}, {
	id:   newResolvedURL("cs:~charmers/precise/django-0", -1),
	time: "5432-10-14 02:00",
	acl:  []string{"charmers"},
}}

var changesPublishedTests = []struct {
	args string
	// expect holds indexes into publishedCharms
	// of the expected indexes returned by charms/published
	expect []int
}{{
	args:   "",
	expect: []int{5, 4, 3, 2, 1, 0},
}, {
	args:   "?start=5432-10-13",
	expect: []int{5, 4, 3},
}, {
	args:   "?stop=5432-10-13",
	expect: []int{4, 3, 2, 1, 0},
}, {
	args:   "?start=5432-10-13&stop=5432-10-13",
	expect: []int{4, 3},
}, {
	args:   "?start=5432-10-12&stop=5432-10-13",
	expect: []int{4, 3, 2, 1, 0},
}, {
	args:   "?start=5432-10-13&stop=5432-10-12",
	expect: []int{},
}, {
	args:   "?limit=3",
	expect: []int{5, 4, 3},
}, {
	args:   "?start=5432-10-12&stop=5432-10-13&limit=2",
	expect: []int{4, 3},
}}

func (s *APISuite) TestChangesPublished(c *gc.C) {
	s.publishCharmsAtKnownTimes(c, publishedCharms)
	for i, test := range changesPublishedTests {
		c.Logf("test %d: %q", i, test.args)
		expect := make([]params.Published, len(test.expect))
		for j, index := range test.expect {
			expect[j] = publishedCharms[index].published()
		}
		httptesting.AssertJSONCall(c, httptesting.JSONCallParams{
			Handler:    s.srv,
			URL:        storeURL("changes/published") + test.args,
			ExpectBody: expect,
		})
	}
}

func (s *APISuite) TestChangesPublishedAdmin(c *gc.C) {
	s.publishCharmsAtKnownTimes(c, publishedCharms)
	expect := make([]params.Published, len(publishedCharms))
	for i := range expect {
		expect[i] = publishedCharms[len(publishedCharms)-(i+1)].published()
	}
	httptesting.AssertJSONCall(c, httptesting.JSONCallParams{
		Handler:    s.srv,
		Username:   testUsername,
		Password:   testPassword,
		URL:        storeURL("changes/published"),
		ExpectBody: expect,
	})
}

var changesPublishedErrorsTests = []struct {
	args   string
	expect params.Error
	status int
}{{
	args: "?limit=0",
	expect: params.Error{
		Code:    params.ErrBadRequest,
		Message: "invalid 'limit' value",
	},
	status: http.StatusBadRequest,
}, {
	args: "?limit=-1",
	expect: params.Error{
		Code:    params.ErrBadRequest,
		Message: "invalid 'limit' value",
	},
	status: http.StatusBadRequest,
}, {
	args: "?limit=-9999",
	expect: params.Error{
		Code:    params.ErrBadRequest,
		Message: "invalid 'limit' value",
	},
	status: http.StatusBadRequest,
}, {
	args: "?start=baddate",
	expect: params.Error{
		Code:    params.ErrBadRequest,
		Message: `invalid 'start' value "baddate": parsing time "baddate" as "2006-01-02": cannot parse "baddate" as "2006"`,
	},
	status: http.StatusBadRequest,
}, {
	args: "?stop=baddate",
	expect: params.Error{
		Code:    params.ErrBadRequest,
		Message: `invalid 'stop' value "baddate": parsing time "baddate" as "2006-01-02": cannot parse "baddate" as "2006"`,
	},
	status: http.StatusBadRequest,
}}

func (s *APISuite) TestChangesPublishedErrors(c *gc.C) {
	s.publishCharmsAtKnownTimes(c, publishedCharms)
	for i, test := range changesPublishedErrorsTests {
		c.Logf("test %d: %q", i, test.args)
		httptesting.AssertJSONCall(c, httptesting.JSONCallParams{
			Handler:      s.srv,
			URL:          storeURL("changes/published") + test.args,
			ExpectStatus: test.status,
			ExpectBody:   test.expect,
		})
	}
}

var publishErrorsTests = []struct {
	about        string
	method       string
	id           string
	contentType  string
	body         string
	expectStatus int
	expectBody   params.Error
}{{
	about:        "get method not allowed",
	method:       "GET",
	id:           "~who/trusty/wordpress-0",
	expectStatus: http.StatusMethodNotAllowed,
	expectBody: params.Error{
		Code:    params.ErrMethodNotAllowed,
		Message: "GET not allowed",
	},
}, {
	about:        "post method not allowed",
	method:       "POST",
	id:           "~who/trusty/wordpress-0",
	expectStatus: http.StatusMethodNotAllowed,
	expectBody: params.Error{
		Code:    params.ErrMethodNotAllowed,
		Message: "POST not allowed",
	},
}, {
	about:        "unexpected content type",
	method:       "PUT",
	id:           "~who/trusty/wordpress-0",
	contentType:  "text/invalid",
	expectStatus: http.StatusBadRequest,
	expectBody: params.Error{
		Code:    params.ErrBadRequest,
		Message: `cannot unmarshal publish request body: cannot unmarshal into field: unexpected content type text/invalid; want application/json; content: "{\"Channels\":[\"development\"],\"Published\":false}"`,
	},
}, {
	about:        "invalid body",
	method:       "PUT",
	id:           "~who/trusty/wordpress-0",
	body:         "bad wolf",
	expectStatus: http.StatusBadRequest,
	expectBody: params.Error{
		Code:    params.ErrBadRequest,
		Message: "cannot unmarshal publish request body: cannot unmarshal into field: cannot unmarshal request body: invalid character 'b' looking for beginning of value",
	},
}, {
	about:        "entity to be published not found",
	method:       "PUT",
	id:           "~who/wily/django-42",
	expectStatus: http.StatusNotFound,
	expectBody: params.Error{
		Code:    params.ErrNotFound,
		Message: `no matching charm or bundle for cs:~who/wily/django-42`,
	},
}, {
	about:        "no channels provided",
	method:       "PUT",
	id:           "~who/trusty/wordpress-0",
	body:         mustMarshalJSON(params.PublishRequest{}),
	expectStatus: http.StatusBadRequest,
	expectBody: params.Error{
		Message: `no channels provided`,
		Code:    params.ErrBadRequest,
	},
}, {
	about:  "invalid channel specified",
	method: "PUT",
	id:     "~who/trusty/wordpress-0",
	body: mustMarshalJSON(params.PublishRequest{
		Channels: []params.Channel{"bad"},
	}),
	expectStatus: http.StatusBadRequest,
	expectBody: params.Error{
		Message: `cannot publish to "bad"`,
		Code:    params.ErrBadRequest,
	},
}, {
	about:  "empty channel specified",
	method: "PUT",
	id:     "~who/trusty/wordpress-0",
	body: mustMarshalJSON(params.PublishRequest{
		Channels: []params.Channel{""},
	}),
	expectStatus: http.StatusBadRequest,
	expectBody: params.Error{
		Message: `cannot publish to ""`,
		Code:    params.ErrBadRequest,
	},
}, {
	about:  "unpublished channel specified",
	method: "PUT",
	id:     "~who/trusty/wordpress-0",
	body: mustMarshalJSON(params.PublishRequest{
		Channels: []params.Channel{params.UnpublishedChannel},
	}),
	expectStatus: http.StatusBadRequest,
	expectBody: params.Error{
		Message: `cannot publish to "unpublished"`,
		Code:    params.ErrBadRequest,
	},
}}

func (s *APISuite) TestPublishErrors(c *gc.C) {
	s.addPublicCharm(c, storetesting.NewCharm(nil), newResolvedURL("~who/trusty/wordpress-0", -1))
	for i, test := range publishErrorsTests {
		c.Logf("test %d: %s", i, test.about)
		contentType := test.contentType
		if contentType == "" {
			contentType = "application/json"
		}
		body := test.body
		if body == "" {
			body = mustMarshalJSON(params.PublishRequest{
				Channels: []params.Channel{params.DevelopmentChannel},
			})
		}
		httptesting.AssertJSONCall(c, httptesting.JSONCallParams{
			Handler:      s.srv,
			URL:          storeURL(test.id + "/publish"),
			Method:       test.method,
			Header:       http.Header{"Content-Type": {contentType}},
			Username:     testUsername,
			Password:     testPassword,
			Body:         strings.NewReader(body),
			ExpectStatus: test.expectStatus,
			ExpectBody:   test.expectBody,
		})
	}
}

var publishAuthorizationTests = []struct {
	about string
	// acls holds the ACLs that will be associated with the
	// entity we're publishing. Note: we'll always publish
	// as the same user ("bob").
	acls map[params.Channel]mongodoc.ACL
	// channels holds the channels we'll try to publish to.
	channels []params.Channel
	// expectError is true if we expect the authorization
	// to fail.
	expectError bool
}{{
	about: "all perms allow bob; publish to single channel",
	acls: map[params.Channel]mongodoc.ACL{
		params.UnpublishedChannel: {
			Read:  []string{"bob"},
			Write: []string{"bob"},
		},
		params.DevelopmentChannel: {
			Read:  []string{"bob"},
			Write: []string{"bob"},
		},
		params.StableChannel: {
			Read:  []string{"bob"},
			Write: []string{"bob"},
		},
	},
	channels: []params.Channel{"development"},
}, {
	about: "all perms allow bob; publish to several channels",
	acls: map[params.Channel]mongodoc.ACL{
		params.UnpublishedChannel: {
			Read:  []string{"bob"},
			Write: []string{"bob"},
		},
		params.DevelopmentChannel: {
			Read:  []string{"bob"},
			Write: []string{"bob"},
		},
		params.StableChannel: {
			Read:  []string{"bob"},
			Write: []string{"bob"},
		},
	},
	channels: []params.Channel{"development", "stable"},
}, {
	about: "publish on an entity without perms on its current channel",
	acls: map[params.Channel]mongodoc.ACL{
		params.UnpublishedChannel: {},
		params.DevelopmentChannel: {
			Read:  []string{"bob"},
			Write: []string{"bob"},
		},
		params.StableChannel: {
			Read:  []string{"bob"},
			Write: []string{"bob"},
		},
	},
	channels: []params.Channel{"development"},
}, {
	about: "publish on channels without access",
	acls: map[params.Channel]mongodoc.ACL{
		params.UnpublishedChannel: {
			Read:  []string{"everyone"},
			Write: []string{"everyone"},
		},
		params.DevelopmentChannel: {
			Read:  []string{"alice"},
			Write: []string{"alice"},
		},
		params.StableChannel: {
			Read:  []string{"everyone"},
			Write: []string{"everyone"},
		},
	},
	channels:    []params.Channel{"development"},
	expectError: true,
}, {
	about: "publish on several channels without access to all",
	acls: map[params.Channel]mongodoc.ACL{
		params.UnpublishedChannel: {},
		params.DevelopmentChannel: {
			Read:  []string{"bob"},
			Write: []string{"bob"},
		},
		params.StableChannel: {
			Read:  []string{"alice"},
			Write: []string{"alice"},
		},
	},
	channels:    []params.Channel{"development", "stable"},
	expectError: true,
}}

func (s *APISuite) TestPublishAuthorization(c *gc.C) {
	s.discharge = dischargeForUser("bob")
	for i, test := range publishAuthorizationTests {
		c.Logf("test %d: %v", i, test.about)
		id := newResolvedURL(fmt.Sprintf("cs:~who/precise/wordpress%d-0", i), -1)
		err := s.store.AddCharmWithArchive(id, storetesting.NewCharm(nil))
		c.Assert(err, gc.IsNil)
		for ch, acl := range test.acls {
			err := s.store.SetPerms(&id.URL, string(ch)+".read", acl.Read...)
			c.Assert(err, gc.IsNil)
			err = s.store.SetPerms(&id.URL, string(ch)+".write", acl.Write...)
			c.Assert(err, gc.IsNil)
		}
		if test.expectError {
			httptesting.AssertJSONCall(c, httptesting.JSONCallParams{
				Handler: s.srv,
				Method:  "PUT",
				URL:     storeURL(id.URL.Path() + "/publish"),
				Do:      bakeryDo(nil),
				JSONBody: params.PublishRequest{
					Channels: test.channels,
				},
				ExpectStatus: http.StatusUnauthorized,
				ExpectBody: params.Error{
					Code:    params.ErrUnauthorized,
					Message: `unauthorized: access denied for user "bob"`,
				},
			})
			continue
		}
		httptesting.AssertJSONCall(c, httptesting.JSONCallParams{
			Handler: s.srv,
			Method:  "PUT",
			URL:     storeURL(id.URL.Path() + "/publish"),
			Do:      bakeryDo(nil),
			JSONBody: params.PublishRequest{
				Channels: test.channels,
			},
		})
		// Check that the entity really has been published to all the given channels.
		for _, ch := range test.channels {
			httptesting.AssertJSONCall(c, httptesting.JSONCallParams{
				Handler: s.srv,
				URL:     storeURL(fmt.Sprintf("%s/meta/id-revision?channel=%s", mongodoc.BaseURL(&id.URL).Path(), ch)),
				Do:      bakeryDo(nil),
				ExpectBody: params.IdRevisionResponse{
					Revision: 0,
				},
			})
		}
	}
}

func (s *APISuite) TestPublishSuccess(c *gc.C) {
	s.discharge = dischargeForUser("bob")

	// Publish an entity to all channels (don't use publish endpoint
	// 'cos that's what we're trying to test).
	id0 := newResolvedURL("cs:~bob/precise/wordpress-0", -1)
	err := s.store.AddCharmWithArchive(id0, storetesting.NewCharm(nil))
	c.Assert(err, gc.IsNil)
	err = s.store.Publish(id0, params.DevelopmentChannel, params.StableChannel)
	c.Assert(err, gc.IsNil)

	// Add an unpublished entity.
	err = s.store.AddCharmWithArchive(newResolvedURL("cs:~bob/precise/wordpress-1", -1), storetesting.NewCharm(nil))
	c.Assert(err, gc.IsNil)

	// Publish it to the development channel.
	httptesting.AssertJSONCall(c, httptesting.JSONCallParams{
		Handler: s.srv,
		Method:  "PUT",
		URL:     storeURL("~bob/precise/wordpress-1/publish"),
		Do:      bakeryDo(nil),
		JSONBody: params.PublishRequest{
			Channels: []params.Channel{params.DevelopmentChannel},
		},
	})

	assertResolvesTo := func(ch params.Channel, rev int) {
		httptesting.AssertJSONCall(c, httptesting.JSONCallParams{
			Handler: s.srv,
			URL:     storeURL(fmt.Sprintf("~bob/precise/wordpress/meta/id-revision?channel=%s", ch)),
			Do:      bakeryDo(nil),
			ExpectBody: params.IdRevisionResponse{
				Revision: rev,
			},
		})
	}
	assertResolvesTo(params.UnpublishedChannel, 1)
	assertResolvesTo(params.DevelopmentChannel, 1)
	assertResolvesTo(params.StableChannel, 0)
	assertResolvesTo(params.NoChannel, 0)
}

// publishCharmsAtKnownTimes populates the store with
// a range of charms with known time stamps.
func (s *APISuite) publishCharmsAtKnownTimes(c *gc.C, charms []publishSpec) {
	for _, ch := range publishedCharms {
		id, _ := s.addPublicCharmFromRepo(c, "wordpress", ch.id)
		t := ch.published().PublishTime
		err := s.store.UpdateEntity(id, bson.D{{"$set", bson.D{{"uploadtime", t}}}})
		c.Assert(err, gc.IsNil)
		if len(ch.acl) > 0 {
			err := s.store.SetPerms(&id.URL, "unpublished.read", ch.acl...)
			c.Assert(err, gc.IsNil)
			err = s.store.SetPerms(&id.URL, "stable.read", ch.acl...)
			c.Assert(err, gc.IsNil)
		}
	}
}

var debugPprofTests = []struct {
	path  string
	match string
}{{
	path:  "debug/pprof/",
	match: `(?s).*profiles:.*heap.*`,
}, {
	path:  "debug/pprof/goroutine?debug=2",
	match: "(?s)goroutine [0-9]+.*",
}, {
	path:  "debug/pprof/cmdline",
	match: ".+charmstore.+",
}}

func (s *APISuite) TestDebugPprof(c *gc.C) {
	for i, test := range debugPprofTests {
		c.Logf("test %d: %s", i, test.path)

		rec := httptesting.DoRequest(c, httptesting.DoRequestParams{
			Handler: s.srv,
			Header:  basicAuthHeader(testUsername, testPassword),
			URL:     storeURL(test.path),
		})
		c.Assert(rec.Code, gc.Equals, http.StatusOK, gc.Commentf("body: %s", rec.Body.String()))
		c.Assert(rec.Body.String(), gc.Matches, test.match)
	}
}

func (s *APISuite) TestDebugPprofFailsWithoutAuth(c *gc.C) {
	for i, test := range debugPprofTests {
		c.Logf("test %d: %s", i, test.path)
		httptesting.AssertJSONCall(c, httptesting.JSONCallParams{
			Handler:      s.srv,
			URL:          storeURL(test.path),
			ExpectStatus: http.StatusProxyAuthRequired,
			ExpectBody:   dischargeRequiredBody,
		})
	}
}

func (s *APISuite) TestHash256Laziness(c *gc.C) {
	// TODO frankban: remove this test after updating entities in the
	// production db with their SHA256 hash value. Entities are updated by
	// running the cshash256 command.
	id, _ := s.addPublicCharmFromRepo(c, "wordpress", newResolvedURL("cs:~who/precise/wordpress-0", -1))

	// Retrieve the SHA256 hash.
	entity, err := s.store.FindEntity(id, charmstore.FieldSelector("blobhash256"))
	c.Assert(err, gc.IsNil)
	c.Assert(entity.BlobHash256, gc.Not(gc.Equals), "")
}

var urlChannelResolvingEntities = []struct {
	id      *router.ResolvedURL
	channel params.Channel
}{{
	id:      newResolvedURL("~charmers/precise/wordpress-0", 0),
	channel: params.StableChannel,
}, {
	id:      newResolvedURL("~charmers/precise/wordpress-1", 1),
	channel: params.DevelopmentChannel,
}, {
	id:      newResolvedURL("~charmers/precise/wordpress-2", 2),
	channel: params.UnpublishedChannel,
}, {
	id:      newResolvedURL("~charmers/trusty/mysql-0", 0),
	channel: params.UnpublishedChannel,
}}

var urlChannelResolvingTests = []struct {
	url          string
	channel      params.Channel
	expectURL    string
	expectStatus int
	expectError  params.Error
}{{
	url:       "wordpress",
	expectURL: "cs:precise/wordpress-0",
}, {
	url:       "wordpress",
	channel:   params.StableChannel,
	expectURL: "cs:precise/wordpress-0",
}, {
	url:       "wordpress",
	channel:   params.DevelopmentChannel,
	expectURL: "cs:precise/wordpress-1",
}, {
	url:       "wordpress",
	channel:   params.UnpublishedChannel,
	expectURL: "cs:precise/wordpress-2",
}, {
	url:       "~charmers/precise/wordpress",
	channel:   params.StableChannel,
	expectURL: "cs:~charmers/precise/wordpress-0",
}, {
	url:          "~charmers/precise/wordpress-2",
	channel:      params.StableChannel,
	expectStatus: http.StatusNotFound,
	expectError: params.Error{
		Message: `cs:~charmers/precise/wordpress-2 not found in stable channel`,
		Code:    params.ErrNotFound,
	},
}, {
	url:          "mysql",
	expectStatus: http.StatusNotFound,
	expectError: params.Error{
		Message: `no matching charm or bundle for cs:mysql`,
		Code:    params.ErrNotFound,
	},
}, {
	url:          "mysql",
	channel:      "unknown",
	expectStatus: http.StatusBadRequest,
	expectError: params.Error{
		Message: `invalid channel "unknown" specified in request`,
		Code:    params.ErrBadRequest,
	},
}}

func (s *APISuite) TestURLChannelResolving(c *gc.C) {
	s.discharge = dischargeForUser("charmers")
	for _, add := range urlChannelResolvingEntities {
		err := s.store.AddCharmWithArchive(add.id, storetesting.NewCharm(nil))
		c.Assert(err, gc.IsNil)
		if add.channel != params.UnpublishedChannel {
			err = s.store.Publish(add.id, add.channel)
			c.Assert(err, gc.IsNil)
		}
	}
	for i, test := range urlChannelResolvingTests {
		path := test.url + "/meta/any"
		if test.channel != "" {
			path += "?channel=" + string(test.channel)
		}
		c.Logf("test %d: %v", i, test.url)
		if test.expectError.Message != "" {
			httptesting.AssertJSONCall(c, httptesting.JSONCallParams{
				Handler:      s.srv,
				Do:           bakeryDo(nil),
				URL:          storeURL(path),
				ExpectStatus: test.expectStatus,
				ExpectBody:   test.expectError,
			})
		} else {
			httptesting.AssertJSONCall(c, httptesting.JSONCallParams{
				Handler: s.srv,
				Do:      bakeryDo(nil),
				URL:     storeURL(path),
				ExpectBody: params.MetaAnyResponse{
					Id: charm.MustParseURL(test.expectURL),
				},
			})
		}
	}
}

func basicAuthHeader(username, password string) http.Header {
	// It's a pity we have to jump through this hoop.
	req := &http.Request{
		Header: make(http.Header),
	}
	req.SetBasicAuth(username, password)
	return req.Header
}

func entityFieldGetter(fieldName string) metaEndpointExpectedValueGetter {
	return entityGetter(func(entity *mongodoc.Entity) interface{} {
		field := reflect.ValueOf(entity).Elem().FieldByName(fieldName)
		if !field.IsValid() {
			panic(errgo.Newf("entity has no field %q", fieldName))
		}
		return field.Interface()
	})
}

func entityGetter(get func(*mongodoc.Entity) interface{}) metaEndpointExpectedValueGetter {
	return func(store *charmstore.Store, url *router.ResolvedURL) (interface{}, error) {
		doc, err := store.FindEntity(url, nil)
		if err != nil {
			return nil, errgo.Mask(err)
		}
		return get(doc), nil
	}
}

func zipGetter(get func(*zip.Reader) interface{}) metaEndpointExpectedValueGetter {
	return func(store *charmstore.Store, url *router.ResolvedURL) (interface{}, error) {
		doc, err := store.FindEntity(url, charmstore.FieldSelector("blobname"))
		if err != nil {
			return nil, errgo.Mask(err)
		}
		blob, size, err := store.BlobStore.Open(doc.BlobName)
		if err != nil {
			return nil, errgo.Mask(err)
		}
		defer blob.Close()
		content, err := ioutil.ReadAll(blob)
		if err != nil {
			return nil, errgo.Mask(err)
		}
		r, err := zip.NewReader(bytes.NewReader(content), size)
		if err != nil {
			return nil, errgo.Mask(err)
		}
		return get(r), nil
	}
}

func entitySizeChecker(c *gc.C, data interface{}) {
	response := data.(*params.ArchiveSizeResponse)
	c.Assert(response.Size, gc.Not(gc.Equals), int64(0))
}

func (s *APISuite) addLog(c *gc.C, log *mongodoc.Log) {
	err := s.store.DB.Logs().Insert(log)
	c.Assert(err, gc.Equals, nil)
}

func mustMarshalJSON(val interface{}) string {
	data, err := json.Marshal(val)
	if err != nil {
		panic(fmt.Errorf("cannot marshal %#v: %v", val, err))
	}
	return string(data)
}

func (s *APISuite) TestMacaroon(c *gc.C) {
	var checkedCaveats []string
	var mu sync.Mutex
	var dischargeError error
	s.discharge = func(cond string, arg string) ([]checkers.Caveat, error) {
		mu.Lock()
		defer mu.Unlock()
		checkedCaveats = append(checkedCaveats, cond+" "+arg)
		return []checkers.Caveat{checkers.DeclaredCaveat("username", "who")}, dischargeError
	}
	rec := httptesting.DoRequest(c, httptesting.DoRequestParams{
		Handler: s.srv,
		URL:     storeURL("macaroon"),
		Method:  "GET",
	})
	c.Assert(rec.Code, gc.Equals, http.StatusOK, gc.Commentf("body: %s", rec.Body.String()))
	var m macaroon.Macaroon
	err := json.Unmarshal(rec.Body.Bytes(), &m)
	c.Assert(err, gc.IsNil)
	c.Assert(m.Location(), gc.Equals, "charmstore")
	client := httpbakery.NewClient()
	ms, err := client.DischargeAll(&m)
	c.Assert(err, gc.IsNil)
	sort.Strings(checkedCaveats)
	c.Assert(checkedCaveats, jc.DeepEquals, []string{
		"is-authenticated-user ",
	})
	macaroonCookie, err := httpbakery.NewCookie(ms)
	c.Assert(err, gc.IsNil)
	httptesting.AssertJSONCall(c, httptesting.JSONCallParams{
		Handler:      s.srv,
		URL:          storeURL("log"),
		Do:           bakeryDo(nil),
		Cookies:      []*http.Cookie{macaroonCookie},
		ExpectStatus: http.StatusUnauthorized,
		ExpectBody: params.Error{
			Code:    params.ErrUnauthorized,
			Message: `unauthorized: access denied for user "who"`,
		},
	})
	httptesting.AssertJSONCall(c, httptesting.JSONCallParams{
		Handler:      s.noMacaroonSrv,
		URL:          storeURL("log"),
		ExpectStatus: http.StatusUnauthorized,
		ExpectBody: params.Error{
			Message: "authentication failed: missing HTTP auth header",
			Code:    params.ErrUnauthorized,
		},
	})
}

func (s *APISuite) TestWhoAmIFailWithNoMacaroon(c *gc.C) {
	httptesting.AssertJSONCall(c, httptesting.JSONCallParams{
		Handler:      s.noMacaroonSrv,
		URL:          storeURL("whoami"),
		Do:           bakeryDo(nil),
		ExpectStatus: http.StatusUnauthorized,
		ExpectBody: params.Error{
			Code:    params.ErrUnauthorized,
			Message: "authentication failed: missing HTTP auth header",
		},
	})
}

func (s *APISuite) TestWhoAmIReturnsNameAndGroups(c *gc.C) {
	s.discharge = dischargeForUser("who")
	s.idM.groups = map[string][]string{
		"who": {"foo", "bar"},
	}
	httptesting.AssertJSONCall(c, httptesting.JSONCallParams{
		Handler:      s.srv,
		URL:          storeURL("whoami"),
		Do:           bakeryDo(nil),
		ExpectStatus: http.StatusOK,
		ExpectBody: params.WhoAmIResponse{
			User:   "who",
			Groups: []string{"foo", "bar"},
		},
	})
}

var promulgateTests = []struct {
	about              string
	entities           []*mongodoc.Entity
	baseEntities       []*mongodoc.BaseEntity
	id                 string
	useHTTPDo          bool
	method             string
	caveats            []checkers.Caveat
	groups             map[string][]string
	body               io.Reader
	username           string
	password           string
	expectStatus       int
	expectBody         interface{}
	expectEntities     []*mongodoc.Entity
	expectBaseEntities []*mongodoc.BaseEntity
	expectPromulgate   bool
	expectUser         string
}{{
	about: "unpromulgate base entity",
	entities: []*mongodoc.Entity{
		storetesting.NewEntity("~charmers/trusty/wordpress-0").WithPromulgatedURL("trusty/wordpress-0").Build(),
	},
	baseEntities: []*mongodoc.BaseEntity{
		storetesting.NewBaseEntity("~charmers/wordpress").WithPromulgated(true).Build(),
	},
	id:           "~charmers/wordpress",
	body:         storetesting.JSONReader(params.PromulgateRequest{Promulgated: false}),
	username:     testUsername,
	password:     testPassword,
	expectStatus: http.StatusOK,
	expectEntities: []*mongodoc.Entity{
		storetesting.NewEntity("~charmers/trusty/wordpress-0").WithPromulgatedURL("trusty/wordpress-0").Build(),
	},
	expectBaseEntities: []*mongodoc.BaseEntity{
		storetesting.NewBaseEntity("~charmers/wordpress").Build(),
	},
	expectUser: "admin",
}, {
	about: "promulgate base entity",
	entities: []*mongodoc.Entity{
		storetesting.NewEntity("~charmers/trusty/wordpress-0").Build(),
	},
	baseEntities: []*mongodoc.BaseEntity{
		storetesting.NewBaseEntity("~charmers/wordpress").Build(),
	},
	id:           "~charmers/wordpress",
	body:         storetesting.JSONReader(params.PromulgateRequest{Promulgated: true}),
	username:     testUsername,
	password:     testPassword,
	expectStatus: http.StatusOK,
	expectEntities: []*mongodoc.Entity{
		storetesting.NewEntity("~charmers/trusty/wordpress-0").WithPromulgatedURL("trusty/wordpress-0").Build(),
	},
	expectBaseEntities: []*mongodoc.BaseEntity{
		storetesting.NewBaseEntity("~charmers/wordpress").WithACLs(params.StableChannel, mongodoc.ACL{
			Write: []string{v5.PromulgatorsGroup},
		}).WithPromulgated(true).Build(),
	},
	expectPromulgate: true,
	expectUser:       "admin",
}, {
	about: "unpromulgate base entity not found",
	entities: []*mongodoc.Entity{
		storetesting.NewEntity("~charmers/trusty/wordpress-0").WithPromulgatedURL("trusty/wordpress-0").Build(),
	},
	baseEntities: []*mongodoc.BaseEntity{
		storetesting.NewBaseEntity("~charmers/wordpress").WithPromulgated(true).Build(),
	},
	id:           "~charmers/mysql",
	body:         storetesting.JSONReader(params.PromulgateRequest{Promulgated: false}),
	username:     testUsername,
	password:     testPassword,
	expectStatus: http.StatusNotFound,
	expectBody: params.Error{
		Code:    params.ErrNotFound,
		Message: `no matching charm or bundle for cs:~charmers/mysql`,
	},
	expectEntities: []*mongodoc.Entity{
		storetesting.NewEntity("~charmers/trusty/wordpress-0").WithPromulgatedURL("trusty/wordpress-0").Build(),
	},
	expectBaseEntities: []*mongodoc.BaseEntity{
		storetesting.NewBaseEntity("~charmers/wordpress").WithPromulgated(true).Build(),
	},
}, {
	about: "promulgate base entity not found",
	entities: []*mongodoc.Entity{
		storetesting.NewEntity("~charmers/trusty/wordpress-0").Build(),
	},
	baseEntities: []*mongodoc.BaseEntity{
		storetesting.NewBaseEntity("~charmers/wordpress").Build(),
	},
	id:           "~charmers/mysql",
	body:         storetesting.JSONReader(params.PromulgateRequest{Promulgated: true}),
	username:     testUsername,
	password:     testPassword,
	expectStatus: http.StatusNotFound,
	expectBody: params.Error{
		Code:    params.ErrNotFound,
		Message: `no matching charm or bundle for cs:~charmers/mysql`,
	},
	expectEntities: []*mongodoc.Entity{
		storetesting.NewEntity("~charmers/trusty/wordpress-0").Build(),
	},
	expectBaseEntities: []*mongodoc.BaseEntity{
		storetesting.NewBaseEntity("~charmers/wordpress").Build(),
	},
}, {
	about: "bad method",
	entities: []*mongodoc.Entity{
		storetesting.NewEntity("~charmers/trusty/wordpress-0").WithPromulgatedURL("trusty/wordpress-0").Build(),
	},
	baseEntities: []*mongodoc.BaseEntity{
		storetesting.NewBaseEntity("~charmers/wordpress").WithPromulgated(true).Build(),
	},
	id:           "~charmers/wordpress",
	body:         storetesting.JSONReader(params.PromulgateRequest{Promulgated: false}),
	username:     testUsername,
	password:     testPassword,
	method:       "POST",
	expectStatus: http.StatusMethodNotAllowed,
	expectBody: params.Error{
		Code:    params.ErrMethodNotAllowed,
		Message: "POST not allowed",
	},
	expectEntities: []*mongodoc.Entity{
		storetesting.NewEntity("~charmers/trusty/wordpress-0").WithPromulgatedURL("trusty/wordpress-0").Build(),
	},
	expectBaseEntities: []*mongodoc.BaseEntity{
		storetesting.NewBaseEntity("~charmers/wordpress").WithPromulgated(true).Build(),
	},
}, {
	about: "bad JSON",
	entities: []*mongodoc.Entity{
		storetesting.NewEntity("~charmers/trusty/wordpress-0").WithPromulgatedURL("trusty/wordpress-0").Build(),
	},
	baseEntities: []*mongodoc.BaseEntity{
		storetesting.NewBaseEntity("~charmers/wordpress").WithPromulgated(true).Build(),
	},
	id:           "~charmers/wordpress",
	body:         bytes.NewReader([]byte("tru")),
	username:     testUsername,
	password:     testPassword,
	expectStatus: http.StatusBadRequest,
	expectBody: params.Error{
		Code:    params.ErrBadRequest,
		Message: "bad request: invalid character ' ' in literal true (expecting 'e')",
	},
	expectEntities: []*mongodoc.Entity{
		storetesting.NewEntity("~charmers/trusty/wordpress-0").WithPromulgatedURL("trusty/wordpress-0").Build(),
	},
	expectBaseEntities: []*mongodoc.BaseEntity{
		storetesting.NewBaseEntity("~charmers/wordpress").WithPromulgated(true).Build(),
	},
}, {
	about: "unpromulgate base entity with macaroon",
	entities: []*mongodoc.Entity{
		storetesting.NewEntity("~charmers/trusty/wordpress-0").WithPromulgatedURL("trusty/wordpress-0").Build(),
	},
	baseEntities: []*mongodoc.BaseEntity{
		storetesting.NewBaseEntity("~charmers/wordpress").WithPromulgated(true).Build(),
	},
	id:   "~charmers/wordpress",
	body: storetesting.JSONReader(params.PromulgateRequest{Promulgated: false}),
	caveats: []checkers.Caveat{
		checkers.DeclaredCaveat(v5.UsernameAttr, v5.PromulgatorsGroup),
	},
	expectStatus: http.StatusOK,
	expectEntities: []*mongodoc.Entity{
		storetesting.NewEntity("~charmers/trusty/wordpress-0").WithPromulgatedURL("trusty/wordpress-0").Build(),
	},
	expectBaseEntities: []*mongodoc.BaseEntity{
		storetesting.NewBaseEntity("~charmers/wordpress").Build(),
	},
	expectUser: v5.PromulgatorsGroup,
}, {
	about: "promulgate base entity with macaroon",
	entities: []*mongodoc.Entity{
		storetesting.NewEntity("~charmers/trusty/wordpress-0").Build(),
	},
	baseEntities: []*mongodoc.BaseEntity{
		storetesting.NewBaseEntity("~charmers/wordpress").Build(),
	},
	id:   "~charmers/wordpress",
	body: storetesting.JSONReader(params.PromulgateRequest{Promulgated: true}),
	caveats: []checkers.Caveat{
		checkers.DeclaredCaveat(v5.UsernameAttr, v5.PromulgatorsGroup),
	},
	expectStatus: http.StatusOK,
	expectEntities: []*mongodoc.Entity{
		storetesting.NewEntity("~charmers/trusty/wordpress-0").WithPromulgatedURL("trusty/wordpress-0").Build(),
	},
	expectBaseEntities: []*mongodoc.BaseEntity{
		storetesting.NewBaseEntity("~charmers/wordpress").WithACLs(params.StableChannel, mongodoc.ACL{
			Write: []string{v5.PromulgatorsGroup},
		}).WithPromulgated(true).Build(),
	},
	expectPromulgate: true,
	expectUser:       v5.PromulgatorsGroup,
}, {
	about: "promulgate base entity with group macaroon",
	entities: []*mongodoc.Entity{
		storetesting.NewEntity("~charmers/trusty/wordpress-0").Build(),
	},
	baseEntities: []*mongodoc.BaseEntity{
		storetesting.NewBaseEntity("~charmers/wordpress").Build(),
	},
	id:   "~charmers/wordpress",
	body: storetesting.JSONReader(params.PromulgateRequest{Promulgated: true}),
	caveats: []checkers.Caveat{
		checkers.DeclaredCaveat(v5.UsernameAttr, "bob"),
	},
	groups: map[string][]string{
		"bob": {v5.PromulgatorsGroup, "yellow"},
	},
	expectStatus: http.StatusOK,
	expectEntities: []*mongodoc.Entity{
		storetesting.NewEntity("~charmers/trusty/wordpress-0").WithPromulgatedURL("trusty/wordpress-0").Build(),
	},
	expectBaseEntities: []*mongodoc.BaseEntity{
		storetesting.NewBaseEntity("~charmers/wordpress").WithACLs(params.StableChannel, mongodoc.ACL{
			Write: []string{v5.PromulgatorsGroup},
		}).WithPromulgated(true).Build(),
	},
	expectPromulgate: true,
	expectUser:       "bob",
}, {
	about: "no authorisation",
	entities: []*mongodoc.Entity{
		storetesting.NewEntity("~charmers/trusty/wordpress-0").WithPromulgatedURL("trusty/wordpress-0").Build(),
	},
	baseEntities: []*mongodoc.BaseEntity{
		storetesting.NewBaseEntity("~charmers/wordpress").WithPromulgated(true).Build(),
	},
	useHTTPDo:    true,
	id:           "~charmers/wordpress",
	body:         storetesting.JSONReader(params.PromulgateRequest{Promulgated: false}),
	expectStatus: http.StatusProxyAuthRequired,
	expectBody:   dischargeRequiredBody,
	expectEntities: []*mongodoc.Entity{
		storetesting.NewEntity("~charmers/trusty/wordpress-0").WithPromulgatedURL("trusty/wordpress-0").Build(),
	},
	expectBaseEntities: []*mongodoc.BaseEntity{
		storetesting.NewBaseEntity("~charmers/wordpress").WithPromulgated(true).Build(),
	},
}, {
	about: "promulgate base entity with unauthorized user macaroon",
	entities: []*mongodoc.Entity{
		storetesting.NewEntity("~charmers/trusty/wordpress-0").Build(),
	},
	baseEntities: []*mongodoc.BaseEntity{
		storetesting.NewBaseEntity("~charmers/wordpress").Build(),
	},
	id:   "~charmers/wordpress",
	body: storetesting.JSONReader(params.PromulgateRequest{Promulgated: true}),
	caveats: []checkers.Caveat{
		checkers.DeclaredCaveat(v5.UsernameAttr, "bob"),
	},
	groups: map[string][]string{
		"bob": {"yellow"},
	},
	expectStatus: http.StatusUnauthorized,
	expectBody: params.Error{
		Message: `unauthorized: access denied for user "bob"`,
		Code:    params.ErrUnauthorized,
	},
	expectEntities: []*mongodoc.Entity{
		storetesting.NewEntity("~charmers/trusty/wordpress-0").Build(),
	},
	expectBaseEntities: []*mongodoc.BaseEntity{
		storetesting.NewBaseEntity("~charmers/wordpress").Build(),
	},
}}

func (s *APISuite) TestPromulgate(c *gc.C) {
	for i, test := range promulgateTests {
		c.Logf("%d. %s\n", i, test.about)
		_, err := s.store.DB.Entities().RemoveAll(nil)
		c.Assert(err, gc.IsNil)
		_, err = s.store.DB.BaseEntities().RemoveAll(nil)
		c.Assert(err, gc.IsNil)
		for _, e := range test.entities {
			err := s.store.DB.Entities().Insert(e)
			c.Assert(err, gc.IsNil)
		}
		for _, e := range test.baseEntities {
			err := s.store.DB.BaseEntities().Insert(e)
			c.Assert(err, gc.IsNil)
		}
		if test.method == "" {
			test.method = "PUT"
		}

		var calledEntities []audit.Entry
		s.PatchValue(v5.TestAddAuditCallback, func(e audit.Entry) {
			calledEntities = append(calledEntities, e)
		})

		client := httpbakery.NewHTTPClient()
		s.discharge = func(_, _ string) ([]checkers.Caveat, error) {
			return test.caveats, nil
		}
		s.idM.groups = test.groups
		p := httptesting.JSONCallParams{
			Handler: s.srv,
			// TODO avoid using channel=unpublished here
			URL:          storeURL(test.id + "/promulgate?channel=unpublished"),
			Method:       test.method,
			Body:         test.body,
			Header:       http.Header{"Content-Type": {"application/json"}},
			Username:     test.username,
			Password:     test.password,
			ExpectStatus: test.expectStatus,
			ExpectBody:   test.expectBody,
		}
		if !test.useHTTPDo {
			p.Do = bakeryDo(client)
		}
		httptesting.AssertJSONCall(c, p)
		n, err := s.store.DB.Entities().Count()
		c.Assert(err, gc.IsNil)
		c.Assert(n, gc.Equals, len(test.expectEntities))
		for _, e := range test.expectEntities {
			storetesting.AssertEntity(c, s.store.DB.Entities(), e)
		}
		n, err = s.store.DB.BaseEntities().Count()
		c.Assert(err, gc.IsNil)
		c.Assert(n, gc.Equals, len(test.expectBaseEntities))
		for _, e := range test.expectBaseEntities {
			storetesting.AssertBaseEntity(c, s.store.DB.BaseEntities(), e)
		}

		if test.expectStatus == http.StatusOK {
			ref := charm.MustParseURL(test.id)
			ref.Series = "trusty"
			ref.Revision = 0

			e := audit.Entry{
				User:   test.expectUser,
				Op:     audit.OpUnpromulgate,
				Entity: ref,
			}
			if test.expectPromulgate {
				e.Op = audit.OpPromulgate
			}
			c.Assert(calledEntities, jc.DeepEquals, []audit.Entry{e})
		} else {
			c.Assert(len(calledEntities), gc.Equals, 0)
		}
		calledEntities = nil
	}
}

func (s *APISuite) TestEndpointRequiringBaseEntityWithPromulgatedId(c *gc.C) {
	// Add a promulgated charm.
	url := newResolvedURL("~charmers/precise/wordpress-23", 23)
	s.addPublicCharmFromRepo(c, "wordpress", url)

	// Unpromulgate the base entity
	err := s.store.SetPromulgated(url, false)
	c.Assert(err, gc.IsNil)

	// Check that we can still enquire about the promulgation status
	// of the entity when using its promulgated URL.
	httptesting.AssertJSONCall(c, httptesting.JSONCallParams{
		Handler: s.srv,
		URL:     storeURL("precise/wordpress-23/meta/promulgated"),
		ExpectBody: params.PromulgatedResponse{
			Promulgated: false,
		},
	})
}

func (s *APISuite) TestTooManyConcurrentRequests(c *gc.C) {
	// We don't have any control over the number of concurrent
	// connections allowed by s.srv, so we make our own
	// server here with custom config.
	config := charmstore.ServerParams{
		MaxMgoSessions: 1,
	}
	db := s.Session.DB("charmstore")
	srv, err := charmstore.NewServer(db, nil, config, map[string]charmstore.NewAPIHandlerFunc{"v5": v5.NewAPIHandler})
	c.Assert(err, gc.IsNil)
	defer srv.Close()

	// Get a store from the pool so that we'll be
	// at the concurrent request limit.
	store := srv.Pool().Store()
	defer store.Close()

	httptesting.AssertJSONCall(c, httptesting.JSONCallParams{
		Handler:      srv,
		Do:           bakeryDo(nil),
		URL:          storeURL("debug/status"),
		ExpectStatus: http.StatusServiceUnavailable,
		ExpectBody: params.Error{
			Message: "service unavailable: too many mongo sessions in use",
			Code:    params.ErrServiceUnavailable,
		},
	})
}

// dischargeRequiredBody returns a httptesting.BodyAsserter that checks
// that the response body contains a discharge required error holding a macaroon
// with a third-party caveat addressed to expectedEntityLocation.
var dischargeRequiredBody httptesting.BodyAsserter = func(c *gc.C, body json.RawMessage) {
	var response httpbakery.Error
	err := json.Unmarshal(body, &response)
	c.Assert(err, gc.IsNil)
	c.Assert(response.Code, gc.Equals, httpbakery.ErrDischargeRequired)
	c.Assert(response.Message, gc.Equals, "verification failed: no macaroon cookies in request")
	c.Assert(response.Info.Macaroon, gc.NotNil)
	for _, cav := range response.Info.Macaroon.Caveats() {
		if cav.Location != "" {
			return
		}
	}
	c.Fatalf("no third party caveat found in response macaroon; caveats %#v", response.Info.Macaroon.Caveats())
}

func (s *APISuite) TestSetAuthCookie(c *gc.C) {
	m, err := macaroon.New([]byte("key"), "id", "location")
	c.Assert(err, jc.ErrorIsNil)
	ms := macaroon.Slice{m}
	rec := httptesting.DoRequest(c, httptesting.DoRequestParams{
		Handler: s.srv,
		URL:     storeURL("set-auth-cookie"),
		Method:  "PUT",
		Header:  http.Header{"Origin": []string{"https://1.2.3.4"}},
		JSONBody: params.SetAuthCookie{
			Macaroons: ms,
		},
	})
	// The request is successful.
	c.Assert(rec.Code, gc.Equals, http.StatusOK)

	// The response includes the CORS header for the specific request.
	c.Assert(rec.Header().Get("Access-Control-Allow-Origin"), gc.Equals, "https://1.2.3.4")

	// The response includes the macaroons cookie.
	resp := http.Response{Header: rec.Header()}
	cookies := resp.Cookies()
	c.Assert(len(cookies), gc.Equals, 1)
	expected, err := httpbakery.NewCookie(ms)
	expected.Path = "/"
	c.Assert(err, jc.ErrorIsNil)
	c.Assert(cookies[0].Value, gc.Equals, expected.Value)
}

func (s *APISuite) TestSetAuthCookieBodyError(c *gc.C) {
	m, err := macaroon.New([]byte("key"), "id", "location")
	c.Assert(err, jc.ErrorIsNil)
	httptesting.AssertJSONCall(c, httptesting.JSONCallParams{
		Handler:      s.srv,
		URL:          storeURL("set-auth-cookie"),
		Method:       "PUT",
		JSONBody:     macaroon.Slice{m},
		ExpectStatus: http.StatusInternalServerError,
		ExpectBody: params.Error{
			Message: "cannot unmarshal macaroons: json: cannot unmarshal array into Go value of type params.SetAuthCookie",
		},
	})
}

func (s *APISuite) TestSetAuthCookieMethodError(c *gc.C) {
	m, err := macaroon.New([]byte("key"), "id", "location")
	c.Assert(err, jc.ErrorIsNil)
	httptesting.AssertJSONCall(c, httptesting.JSONCallParams{
		Handler:      s.srv,
		URL:          storeURL("set-auth-cookie"),
		Method:       "POST",
		JSONBody:     macaroon.Slice{m},
		ExpectStatus: http.StatusMethodNotAllowed,
		ExpectBody: params.Error{
			Code:    params.ErrMethodNotAllowed,
			Message: "POST not allowed",
		},
	})
}

<<<<<<< HEAD
// entityACLs returns the ACLs that apply to the entity with the given URL.
func entityACLs(store *charmstore.Store, url *router.ResolvedURL) (mongodoc.ACL, error) {
	e, err := store.FindEntity(url, nil)
	if err != nil {
		return mongodoc.ACL{}, err
	}
	be, err := store.FindBaseEntity(&url.URL, nil)
	if err != nil {
		return mongodoc.ACL{}, err
	}
	ch := params.UnpublishedChannel
	if e.Stable {
		ch = params.StableChannel
	} else if e.Development {
		ch = params.DevelopmentChannel
	}
	return be.ChannelACLs[ch], nil
=======
func (s *APISuite) TestLogout(c *gc.C) {
	m, err := macaroon.New([]byte("key"), "id", "location")
	c.Assert(err, jc.ErrorIsNil)
	ms := macaroon.Slice{m}
	rec := httptesting.DoRequest(c, httptesting.DoRequestParams{
		Handler: s.srv,
		URL:     storeURL("logout"),
		Method:  "GET",
		Cookies: []*http.Cookie{{
			Name:  "macaroon-1234567890",
			Value: "test value",
		}, {
			Name:  "test cookie",
			Value: "test value also",
		}},
		JSONBody: params.SetAuthCookie{
			Macaroons: ms,
		},
	})

	// The response includes the macaroons cookie.
	resp := http.Response{Header: rec.Header()}
	cookies := resp.Cookies()
	c.Assert(len(cookies), gc.Equals, 1)
	c.Assert(cookies[0], jc.DeepEquals, &http.Cookie{
		Name:   "macaroon-1234567890",
		Value:  "",
		Path:   "/",
		MaxAge: -1,
		Raw:    "macaroon-1234567890=; Path=/; Max-Age=0",
	})

>>>>>>> 7a9e1267
}<|MERGE_RESOLUTION|>--- conflicted
+++ resolved
@@ -3728,25 +3728,6 @@
 	})
 }
 
-<<<<<<< HEAD
-// entityACLs returns the ACLs that apply to the entity with the given URL.
-func entityACLs(store *charmstore.Store, url *router.ResolvedURL) (mongodoc.ACL, error) {
-	e, err := store.FindEntity(url, nil)
-	if err != nil {
-		return mongodoc.ACL{}, err
-	}
-	be, err := store.FindBaseEntity(&url.URL, nil)
-	if err != nil {
-		return mongodoc.ACL{}, err
-	}
-	ch := params.UnpublishedChannel
-	if e.Stable {
-		ch = params.StableChannel
-	} else if e.Development {
-		ch = params.DevelopmentChannel
-	}
-	return be.ChannelACLs[ch], nil
-=======
 func (s *APISuite) TestLogout(c *gc.C) {
 	m, err := macaroon.New([]byte("key"), "id", "location")
 	c.Assert(err, jc.ErrorIsNil)
@@ -3778,6 +3759,23 @@
 		MaxAge: -1,
 		Raw:    "macaroon-1234567890=; Path=/; Max-Age=0",
 	})
-
->>>>>>> 7a9e1267
+}
+
+// entityACLs returns the ACLs that apply to the entity with the given URL.
+func entityACLs(store *charmstore.Store, url *router.ResolvedURL) (mongodoc.ACL, error) {
+	e, err := store.FindEntity(url, nil)
+	if err != nil {
+		return mongodoc.ACL{}, err
+	}
+	be, err := store.FindBaseEntity(&url.URL, nil)
+	if err != nil {
+		return mongodoc.ACL{}, err
+	}
+	ch := params.UnpublishedChannel
+	if e.Stable {
+		ch = params.StableChannel
+	} else if e.Development {
+		ch = params.DevelopmentChannel
+	}
+	return be.ChannelACLs[ch], nil
 }