--- conflicted
+++ resolved
@@ -957,17 +957,6 @@
 	// Now check that we can use the obtained macaroon to do stuff
 	// as the declared user.
 
-<<<<<<< HEAD
-=======
-	err = s.store.AddCharmWithArchive(
-		newResolvedURL("~charmers/utopic/wordpress-41", 9),
-		storetesting.Charms.CharmDir("wordpress"))
-	c.Assert(err, gc.IsNil)
-	// Change the ACLs for the testing charm.
-	err = s.store.SetPerms(charm.MustParseURL("cs:~charmers/wordpress"), "read", "bob")
-	c.Assert(err, gc.IsNil)
-
->>>>>>> a3afbf1c
 	// First check that we require authorization to access the charm.
 	rec := httptesting.DoRequest(c, httptesting.DoRequestParams{
 		Handler: s.srv,
